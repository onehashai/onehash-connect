# Incoming webhook walkthrough

Below, we explain each part of a simple incoming webhook integration,
called **Hello World**.  This integration sends a "hello" message to the `test`
stream and includes a link to the Wikipedia article of the day, which
it formats from json data it receives in the http request.

Use this walkthrough to learn how to write your first webhook
integration.

## Step 0: Create fixtures

The first step in creating an incoming webhook is to examine the data that the
service you want to integrate will be sending to Connect.

* Use [OneHash Connect's JSON integration](/integrations/doc/json),
<https://webhook.site/>, or a similar tool to capture webhook
payload(s) from the service you are integrating. Examining this data
allows you to do two things:

1. Determine how you will need to structure your webhook code, including what
   message types your integration should support and how.
2. Create fixtures for your webhook tests.

A test fixture is a small file containing test data, one for each test.
Fixtures enable the testing of webhook integration code without the need to
actually contact the service being integrated.

Because `Hello World` is a very simple integration that does one
thing, it requires only one fixture,
`zerver/webhooks/helloworld/fixtures/hello.json`:

```json
{
  "featured_title":"Marilyn Monroe",
  "featured_url":"https://en.wikipedia.org/wiki/Marilyn_Monroe",
}
```

When writing your own incoming webhook integration, you'll want to write a test function
for each distinct message condition your integration supports. You'll also need a
corresponding fixture for each of these tests. Depending on the type of data
the 3rd party service sends, your fixture may contain JSON, URL encoded text, or
some other kind of data. See [Step 5: Create automated tests](#step-5-create-automated-tests) or
[Testing](https://zulip.readthedocs.io/en/latest/testing/testing.html) for further details.

### HTTP Headers

Some third-party webhook APIs, such as GitHub's, don't encode all the
information about an event in the JSON request body.  Instead, they
put key details like the event type in a separate HTTP header
(generally this is clear in their API documentation).  In order to
test OneHash Connect's handling of that integration, you will need to record
which HTTP headers are used with each fixture you capture.

Since this is integration-dependent, Connect offers a simple API for
doing this, which is probably best explained by looking at the example
for GitHub: `zerver/webhooks/github/view.py`; basically, as part of
writing your integration, you'll write a special function in your
view.py file that maps the filename of the fixture to the set of HTTP
headers to use. This function must be named "fixture_to_headers". Most
integrations will use the same strategy as the GitHub integration:
encoding the third party variable header data (usually just an event
type) in the fixture filename, in such a case, you won't need to
explicitly write the logic for such a special function again,
instead you can just use the same helper method that the GitHub
integration uses.

## Step 1: Initialize your webhook python package

In the `zerver/webhooks/` directory, create new subdirectory that will
contain all of corresponding code.  In our example it will be
`helloworld`. The new directory will be a python package, so you have
to create an empty `__init__.py` file in that directory via e.g.
`touch zerver/webhooks/helloworld/__init__.py`.

## Step 2: Create main webhook code

The majority of the code for your new integration will be in a single
python file, `zerver/webhooks/mywebhook/view.py`.

The Hello World integration is in `zerver/webhooks/helloworld/view.py`:

```python
from typing import Any, Dict, Sequence

from django.http import HttpRequest, HttpResponse

from zerver.decorator import webhook_view
from zerver.lib.request import REQ, has_request_variables
from zerver.lib.response import json_success
from zerver.lib.webhooks.common import check_send_webhook_message
from zerver.models import UserProfile


@webhook_view("HelloWorld")
@has_request_variables
def api_helloworld_webhook(
    request: HttpRequest,
    user_profile: UserProfile,
    payload: Dict[str, Sequence[Dict[str, Any]]] = REQ(argument_type="body"),
) -> HttpResponse:

    # construct the body of the message
    body = "Hello! I am happy to be here! :smile:"

    # try to add the Wikipedia article of the day
    body_template = (
        "\nThe Wikipedia featured article for today is **[{featured_title}]({featured_url})**"
    )
    body += body_template.format(**payload)

    topic = "Hello World"

    # send the message
    check_send_webhook_message(request, user_profile, topic, body)

    return json_success(request)
```

The above code imports the required functions and defines the main webhook
function `api_helloworld_webhook`, decorating it with `webhook_view` and
`has_request_variables`. The `has_request_variables` decorator allows you to
access request variables with `REQ()`. You can find more about `REQ` and request
variables in [Writing views](
https://zulip.readthedocs.io/en/latest/tutorials/writing-views.html#request-variables).

You must pass the name of your integration to the
`webhook_view` decorator; that name will be used to
describe your integration in OneHash Connect's analytics (e.g. the `/stats`
page). Here we have used `HelloWorld`. To be consistent with other
integrations, use the name of the product you are integrating in camel
case, spelled as the product spells its own name (except always first
letter upper-case).

The `webhook_view` decorator indicates that the 3rd party service will
send the authorization as an API key in the query parameters. If your service uses
HTTP basic authentication, you would instead use the `authenticated_rest_api_view`
decorator.

You should name your webhook function as such
`api_webhookname_webhook` where `webhookname` is the name of your
integration and is always lower-case.

At minimum, the webhook function must accept `request` (Django
[HttpRequest](https://docs.djangoproject.com/en/3.2/ref/request-response/#django.http.HttpRequest)
object), and `user_profile` (OneHash Connect's user object). You may also want to
define additional parameters using the `REQ` object.

In the example above, we have defined `payload` which is populated
from the body of the http request, `stream` with a default of `test`
(available by default in the Connect development environment), and
`topic` with a default of `Hello World`. If your webhook uses a custom stream,
it must exist before a message can be created in it. (See
[Step 4: Create automated tests](#step-5-create-automated-tests) for how to handle this in tests.)

The line that begins `# type` is a mypy type annotation. See [this
page](https://zulip.readthedocs.io/en/latest/testing/mypy.html) for details about
how to properly annotate your webhook functions.

In the body of the function we define the body of the message as `Hello! I am
happy to be here! :smile:`. The `:smile:` indicates an emoji. Then we append a
link to the Wikipedia article of the day as provided by the json payload.

* Sometimes, it might occur that a json payload does not contain all required keys your
  integration checks for. In such a case, any `KeyError` thrown is handled by the server
  backend and will create an appropriate response.

Then we send a message with `check_send_webhook_message`, which will
validate the message and do the following:

* Send a public (stream) message if the `stream` query parameter is
  specified in the webhook URL.
* If the `stream` query parameter isn't specified, it will send a direct
  message to the owner of the webhook bot.

Finally, we return a 200 http status with a JSON format success message via
`json_success(request)`.

## Step 3: Create an API endpoint for the webhook

In order for an incoming webhook to be externally available, it must be mapped
to a URL. This is done in `zerver/lib/integrations.py`.

Look for the lines beginning with:

```python
WEBHOOK_INTEGRATIONS: List[WebhookIntegration] = [
```

And you'll find the entry for Hello World:

```python
  WebhookIntegration('helloworld', ['misc'], display_name='Hello World'),
```

This tells the Connect API to call the `api_helloworld_webhook` function in
`zerver/webhooks/helloworld/view.py` when it receives a request at
`/api/v1/external/helloworld`.

This line also tells Connect to generate an entry for Hello World on the Connect
integrations page using `static/images/integrations/logos/helloworld.png` as its
icon. The second positional argument defines a list of categories for the
integration.

At this point, if you're following along and/or writing your own Hello World
webhook, you have written enough code to test your integration. There are three
tools which you can use to test your webhook - 2 command line tools and a GUI.

### Webhooks requiring custom configuration

In rare cases, it's necessary for an incoming webhook to require
additional user configuration beyond what is specified in the post
URL.  The typical use case for this is APIs like the Stripe API that
require clients to do a callback to get details beyond an opaque
object ID that one would want to include in a Connect notification.

These configuration options are declared as follows:

```python
    WebhookIntegration('helloworld', ['misc'], display_name='Hello World',
                       config_options=[('HelloWorld API key', 'hw_api_key', check_string)])
```

`config_options` is a list describing the parameters the user should
configure:
    1. A user-facing string describing the field to display to users.
    2. The field name you'll use to access this from your `view.py` function.
    3. A Validator, used to verify the input is valid.

Common validators are available in `zerver/lib/validators.py`.

## Step 4: Manually testing the webhook

For either one of the command line tools, first, you'll need to get an
API key from the **Bots** section of your Connect user's **Personal
settings**. To test the webhook, you'll need to [create a
bot](https://zulip.com/help/add-a-bot-or-integration) with the
**Incoming webhook** type. Replace `<api_key>` with your bot's API key
in the examples presented below! This is how Connect knows that the
request was made by an authorized user.

### Curl

Using curl:
```bash
curl -X POST -H "Content-Type: application/json" -d '{ "featured_title":"Marilyn Monroe", "featured_url":"https://en.wikipedia.org/wiki/Marilyn_Monroe" }' http://localhost:9991/api/v1/external/helloworld\?api_key\=<api_key>
```

After running the above command, you should see something similar to:

```json
{"msg":"","result":"success"}
```

### Management command: send_webhook_fixture_message

Using `manage.py` from within the Connect development environment:

```console
(zulip-py3-venv) vagrant@vagrant:/srv/zulip$
./manage.py send_webhook_fixture_message \
    --fixture=zerver/webhooks/helloworld/fixtures/hello.json \
    '--url=http://localhost:9991/api/v1/external/helloworld?api_key=<api_key>'
```

After running the above command, you should see something similar to:

```
2016-07-07 15:06:59,187 INFO     127.0.0.1       POST    200 143ms (mem: 6ms/13) (md: 43ms/1) (db: 20ms/9q) (+start: 147ms) /api/v1/external/helloworld (helloworld-bot@onehash.ai via ConnectHelloWorldWebhook)
```

Some webhooks require custom HTTP headers, which can be passed using
`./manage.py send_webhook_fixture_message --custom-headers`.  For
example:

    --custom-headers='{"X-Custom-Header": "value"}'

The format is a JSON dictionary, so make sure that the header names do
not contain any spaces in them and that you use the precise quoting
approach shown above.

For more information about `manage.py` command-line tools in Connect, see
the [management commands][management-commands] documentation.

[management-commands]: https://zulip.readthedocs.io/en/latest/production/management-commands.html

### Integrations Dev Panel
This is the GUI tool.

1. Run `./tools/run-dev` then go to http://localhost:9991/devtools/integrations/.

2. Set the following mandatory fields:
**Bot** - Any incoming webhook bot.
**Integration** - One of the integrations.
**Fixture** - Though not mandatory, it's recommended that you select one and then tweak it if necessary.
The remaining fields are optional, and the URL will automatically be generated.

3. Click **Send**!

By opening Connect in one tab and then this tool in another, you can quickly tweak
your code and send sample messages for many different test fixtures.

Note: Custom HTTP Headers must be entered as a JSON dictionary, if you want to use any in the first place that is.
Feel free to use 4-spaces as tabs for indentation if you'd like!

Your sample notification may look like:

<img class="screenshot" src="/static/images/api/helloworld-webhook.png" alt="screenshot" />



## Step 5: Create automated tests

Every webhook integration should have a corresponding test file:
`zerver/webhooks/mywebhook/tests.py`.

The Hello World integration's tests are in `zerver/webhooks/helloworld/tests.py`

You should name the class `<WebhookName>HookTests` and have it inherit from
the base class `WebhookTestCase`. For our HelloWorld webhook, we name the test
class `HelloWorldHookTests`:

```python
class HelloWorldHookTests(WebhookTestCase):
    STREAM_NAME = 'test'
    URL_TEMPLATE = "/api/v1/external/helloworld?&api_key={api_key}"
    WEBHOOK_DIR_NAME = 'helloworld'

    # Note: Include a test function per each distinct message condition your integration supports
    def test_hello_message(self) -> None:
        expected_topic = "Hello World";
        expected_message = "Hello! I am happy to be here! :smile: \nThe Wikipedia featured article for today is **[Marilyn Monroe](https://en.wikipedia.org/wiki/Marilyn_Monroe)**";

        # use fixture named helloworld_hello
        self.check_webhook('hello', expected_topic, expected_message,
                           content_type="application/x-www-form-urlencoded")

```

In the above example, `STREAM_NAME`, `URL_TEMPLATE`, and `WEBHOOK_DIR_NAME` refer
to class attributes from the base class, `WebhookTestCase`. These are needed by
the helper function `check_webhook` to determine how to execute
your test. `STREAM_NAME` should be set to your default stream. If it doesn't exist,
`check_webhook` will create it while executing your test.

If your test expects a stream name from a test fixture, the value in the fixture
and the value you set for `STREAM_NAME` must match. The test helpers use `STREAM_NAME`
to create the destination stream, and then create the message to send using the
value from the fixture. If these don't match, the test will fail.

`URL_TEMPLATE` defines how the test runner will call your incoming webhook, in the same way
 you would provide a webhook URL to the 3rd party service. `api_key={api_key}` says
that an API key is expected.

When writing tests for your webhook, you'll want to include one test function
(and corresponding fixture) per each distinct message condition that your
integration supports.

If, for example, we added support for sending a goodbye message to our `Hello
World` webhook, we would add another test function to `HelloWorldHookTests`
class called something like `test_goodbye_message`:

```python
    def test_goodbye_message(self) -> None:
        expected_topic = "Hello World";
        expected_message = "Hello! I am happy to be here! :smile:\nThe Wikipedia featured article for today is **[Goodbye](https://en.wikipedia.org/wiki/Goodbye)**";

        # use fixture named helloworld_goodbye
        self.check_webhook('goodbye', expected_topic, expected_message,
                           content_type="application/x-www-form-urlencoded")
```

As well as a new fixture `goodbye.json` in
`zerver/webhooks/helloworld/fixtures/`:

```json
{
  "featured_title":"Goodbye",
  "featured_url":"https://en.wikipedia.org/wiki/Goodbye",
}
```

Also consider if your integration should have negative tests, a test where the
data from the test fixture should result in an error. For details see
[Negative tests](#negative-tests), below.

Once you have written some tests, you can run just these new tests from within
the Connect development environment with this command:

```console
(zulip-py3-venv) vagrant@vagrant:/srv/zulip$
./tools/test-backend zerver/webhooks/helloworld
```

(Note: You must run the tests from the top level of your development directory.
The standard location in a Vagrant environment is `/srv/zulip`. If you are not
using Vagrant, use the directory where you have your development environment.)

You will see some script output and if all the tests have passed, you will see:

```console
Running zerver.webhooks.helloworld.tests.HelloWorldHookTests.test_goodbye_message
Running zerver.webhooks.helloworld.tests.HelloWorldHookTests.test_hello_message
DONE!
```

## Step 6: Create documentation

Next, we add end-user documentation for our integration.  You
can see the existing examples at <https://zulip.com/integrations>
or by accessing `/integrations` in your Zulip development environment.

There are two parts to the end-user documentation on this page.

The first is the lozenge in the grid of integrations, showing your
integration logo and name, which links to the full documentation.
This is generated automatically once you've registered the integration
in `WEBHOOK_INTEGRATIONS` in `zerver/lib/integrations.py`, and supports
some customization via options to the `WebhookIntegration` class.

Second, you need to write the actual documentation content in
`zerver/webhooks/mywebhook/doc.md`.

```md
Learn how Connect integrations work with this simple Hello World example!

1.  The Hello World webhook will use the `test` stream, which is created
    by default in the Connect development environment. If you are running
    Connect in production, you should make sure that this stream exists.

1. {!create-an-incoming-webhook.md!}

1. {!generate-integration-url.md!}

1.  To trigger a notification using this example webhook, you can use
    `send_webhook_fixture_message` from a [Connect development
    environment](https://zulip.readthedocs.io/en/latest/development/overview.html):

    ```
        (zulip-py3-venv) vagrant@vagrant:/srv/zulip$
        ./manage.py send_webhook_fixture_message \
        > --fixture=zerver/tests/fixtures/helloworld/hello.json \
        > '--url=http://localhost:9991/api/v1/external/helloworld?api_key=abcdefgh&stream=stream%20name;'
    ```

    Or, use curl:

    ```
    curl -X POST -H "Content-Type: application/json" -d '{ "featured_title":"Marilyn Monroe", "featured_url":"https://en.wikipedia.org/wiki/Marilyn_Monroe" }' http://localhost:9991/api/v1/external/helloworld\?api_key=abcdefgh&stream=stream%20name;
    ```

{!congrats.md!}

![Hello World integration](/static/images/integrations/helloworld/001.png)

```

<<<<<<< HEAD
`{!create-bot-construct-url.md!}` and `{!congrats.md!}` are examples of
a Markdown macro. Connect has a macro-based Markdown/Jinja2 framework that
includes macros for common instructions in OneHash Connect's webhooks/integrations
=======
`{!create-an-incoming-webhook.md!}` and `{!congrats.md!}` are examples of
a Markdown macro. Zulip has a macro-based Markdown/Jinja2 framework that
includes macros for common instructions in Zulip's webhooks/integrations
>>>>>>> 53f40133
documentation.

See
[our guide on documenting an integration][integration-docs-guide]
for further details, including how to easily create the message
screenshot. Mostly you should plan on templating off an existing guide, like
[this one](https://raw.githubusercontent.com/zulip/zulip/main/zerver/webhooks/github/doc.md).

[integration-docs-guide]: https://zulip.readthedocs.io/en/latest/documentation/integrations.html

## Step 7: Preparing a pull request to onehashai/onehash-connect

When you have finished your webhook integration and are ready for it to be
available in the Connect product, follow these steps to prepare your pull
request:

1. Run tests including linters and ensure you have addressed any issues they
   report. See [Testing](https://zulip.readthedocs.io/en/latest/testing/testing.html)
   and [Linters](https://zulip.readthedocs.io/en/latest/testing/linters.html) for details.
2. Read through [Code styles and conventions](
   https://zulip.readthedocs.io/en/latest/contributing/code-style.html) and take a look
   through your code to double-check that you've followed OneHash Connect's guidelines.
3. Take a look at your Git history to ensure your commits have been clear and
   logical (see [Commit discipline](
   https://zulip.readthedocs.io/en/latest/contributing/commit-discipline.html) for tips). If not,
   consider revising them with `git rebase --interactive`. For most incoming webhooks,
   you'll want to squash your changes into a single commit and include a good,
   clear commit message.
4. Push code to your fork.
5. Submit a pull request to onehashai/onehash-connect.

If you would like feedback on your integration as you go, feel free to post a
message on the [public Connect instance](https://chat.zulip.org/#narrow/stream/bots).
You can also create a [draft pull request](
https://docs.github.com/en/pull-requests/collaborating-with-pull-requests/proposing-changes-to-your-work-with-pull-requests/about-pull-requests#draft-pull-requests) while you
are still working on your integration. See the
[Git guide](https://zulip.readthedocs.io/en/latest/git/pull-requests.html#create-a-pull-request)
for more on OneHash Connect's pull request process.

## Advanced topics

More complex implementation or testing needs may require additional code, beyond
what the standard helper functions provide. This section discusses some of
these situations.

### Negative tests

A negative test is one that should result in an error, such as incorrect data.
The helper functions may interpret this as a test failure, when it should instead
be a successful test of an error condition. To correctly test these cases, you
must explicitly code your test's execution (using other helpers, as needed)
rather than call the usual helper function.

Here is an example from the WordPress integration:

```python
def test_unknown_action_no_data(self) -> None:
    # Mimic check_webhook() to manually execute a negative test.
    # Otherwise its call to send_webhook_payload() would assert on the non-success
    # we are testing. The value of result is the error message the webhook should
    # return if no params are sent. The fixture for this test is an empty file.

    # subscribe to the target stream
    self.subscribe(self.test_user, self.STREAM_NAME)

    # post to the webhook url
    post_params = {'stream_name': self.STREAM_NAME,
                   'content_type': 'application/x-www-form-urlencoded'}
    result = self.client_post(self.url, 'unknown_action', **post_params)

    # check that we got the expected error message
    self.assert_json_error(result, "Unknown WordPress webhook action: WordPress action")
```

In a normal test, `check_webhook` would handle all the setup
and then check that the incoming webhook's response matches the expected result. If
the webhook returns an error, the test fails. Instead, explicitly do the
setup it would have done, and check the result yourself.

Here, `subscribe_to_stream` is a test helper that uses `TEST_USER_EMAIL` and
`STREAM_NAME` (attributes from the base class) to register the user to receive
messages in the given stream. If the stream doesn't exist, it creates it.

`client_post`, another helper, performs the HTTP POST that calls the incoming
webhook. As long as `self.url` is correct, you don't need to construct the webhook
URL yourself. (In most cases, it is.)

`assert_json_error` then checks if the result matches the expected error.
If you had used `check_webhook`, it would have called
`send_webhook_payload`, which checks the result with `assert_json_success`.

### Custom query parameters

Custom arguments passed in URL query parameters work as expected in the webhook
code, but require special handling in tests.

For example, here is the definition of a webhook function that gets both `stream`
and `topic` from the query parameters:

```python
def api_querytest_webhook(request: HttpRequest, user_profile: UserProfile,
                          payload: str=REQ(argument_type='body'),
                          stream: str=REQ(default='test'),
                          topic: str=REQ(default='Default Alert')):
```

In actual use, you might configure the 3rd party service to call your Connect
integration with a URL like this:

```
http://myhost/api/v1/external/querytest?api_key=abcdefgh&stream=alerts&topic=queries
```

It provides values for `stream` and `topic`, and the webhook can get those
using `REQ` without any special handling. How does this work in a test?

The new attribute `TOPIC` exists only in our class so far. In order to
construct a URL with a query parameter for `topic`, you can pass the
attribute `TOPIC` as a keyword argument to `build_webhook_url`, like so:

```python
class QuerytestHookTests(WebhookTestCase):

    STREAM_NAME = 'querytest'
    TOPIC = "Default topic"
    URL_TEMPLATE = "/api/v1/external/querytest?api_key={api_key}&stream={stream}"
    FIXTURE_DIR_NAME = 'querytest'

    def test_querytest_test_one(self) -> None:
        # construct the URL used for this test
        self.TOPIC = "Query test"
        self.url = self.build_webhook_url(topic=self.TOPIC)

        # define the expected message contents
        expected_topic = "Query test"
        expected_message = "This is a test of custom query parameters."

        self.check_webhook('test_one', expected_topic, expected_message,
                                          content_type="application/x-www-form-urlencoded")
```

You can also override `get_body` or `get_payload` if your test data
needs to be constructed in an unusual way.

For more, see the definition for the base class, `WebhookTestCase`
in `zerver/lib/test_classes.py`, or just grep for examples.


### Custom HTTP event-type headers

Some third-party services set a custom HTTP header to indicate the event type that
generates a particular payload. To extract such headers, we recommend using the
`validate_extract_webhook_http_header` function in `zerver/lib/webhooks/common.py`,
like so:

```python
event = validate_extract_webhook_http_header(request, header, integration_name)
```

`request` is the `HttpRequest` object passed to your main webhook function. `header`
is the name of the custom header you'd like to extract, such as `X-Event-Key`, and
`integration_name` is the name of the third-party service in question, such as
`GitHub`.

Because such headers are how some integrations indicate the event types of their
payloads, the absence of such a header usually indicates a configuration
issue, where one either entered the URL for a different integration, or happens to
be running an older version of the integration that doesn't set that header.

If the requisite header is missing, this function sends a direct message to the
owner of the webhook bot, notifying them of the missing header.

### Handling unexpected webhook event types

Many third-party services have dozens of different event types. In
some cases, we may choose to explicitly ignore specific events. In
other cases, there may be events that are new or events that we don't
know about. In such cases, we recommend raising
`UnsupportedWebhookEventTypeError` (found in `zerver/lib/exceptions.py`),
with a string describing the unsupported event type, like so:

```
raise UnsupportedWebhookEventTypeError(event_type)
```<|MERGE_RESOLUTION|>--- conflicted
+++ resolved
@@ -456,15 +456,9 @@
 
 ```
 
-<<<<<<< HEAD
-`{!create-bot-construct-url.md!}` and `{!congrats.md!}` are examples of
+`{!create-an-incoming-webhook.md!}` and `{!congrats.md!}` are examples of
 a Markdown macro. Connect has a macro-based Markdown/Jinja2 framework that
-includes macros for common instructions in OneHash Connect's webhooks/integrations
-=======
-`{!create-an-incoming-webhook.md!}` and `{!congrats.md!}` are examples of
-a Markdown macro. Zulip has a macro-based Markdown/Jinja2 framework that
-includes macros for common instructions in Zulip's webhooks/integrations
->>>>>>> 53f40133
+includes macros for common instructions in Connect's webhooks/integrations
 documentation.
 
 See
