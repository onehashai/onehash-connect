--- conflicted
+++ resolved
@@ -1,34 +1,20 @@
-<<<<<<< HEAD
-This beta Connect integration supports for processing incoming webhook
-messages written to work with Slack's [incoming webhook
-API](https://api.slack.com/messaging/webhooks).
-=======
-Zulip can process incoming webhook messages written to work with Slack's
+Connect can process incoming webhook messages written to work with Slack's
 [incoming webhook API](https://api.slack.com/messaging/webhooks). This makes it
 easy to quickly move your integrations when migrating your organization from
-Slack to Zulip. See also the [Slack integration](/integrations/doc/slack) for
-mirroring content from a Slack instance into Zulip.
->>>>>>> 53f40133
+Slack to Connect. See also the [Slack integration](/integrations/doc/slack) for
+mirroring content from a Slack instance into Connect.
 
 !!! warn ""
 
-     In the long term, the recommended approach is to use Zulip's native
-     integrations, which take advantage of Zulip's topics. There may also be
-     some quirks when Slack's formatting system is translated into Zulip's.
+     In the long term, the recommended approach is to use Connect's native
+     integrations, which take advantage of Connect's topics. There may also be
+     some quirks when Slack's formatting system is translated into Connect's.
 
 1. {!create-stream.md!}
 
 1. {!create-an-incoming-webhook.md!}
 
-<<<<<<< HEAD
-Where possible, we prefer to create native Connect integrations that
-make optimal use of Connect's topics and don't require translating
-formatting, but this is a useful stopgap, especially for getting
-messages from third-party vendors that only offer a Slack integration
-(with no generic outgoing webhook API).
-=======
 1. {!generate-integration-url.md!}
->>>>>>> 53f40133
 
 1. Use your new webhook URL any place that you would use a Slack webhook.
 
