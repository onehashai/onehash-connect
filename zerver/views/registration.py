import logging
from contextlib import suppress
from typing import Any, Dict, Iterable, List, Optional, Tuple, Union
from urllib.parse import urlencode, urljoin

import orjson
from django.conf import settings
from django.contrib.auth import REDIRECT_FIELD_NAME, authenticate, get_backends
from django.contrib.sessions.backends.base import SessionBase
from django.core import validators
from django.core.exceptions import ValidationError
from django.db.models import Q
from django.db.utils import IntegrityError
from django.http import HttpRequest, HttpResponse, HttpResponseRedirect
from django.shortcuts import redirect, render
from django.template.response import TemplateResponse
from django.urls import reverse
from django.utils.translation import get_language
from django.views.defaults import server_error
from django_auth_ldap.backend import LDAPBackend, _LDAPUser

from confirmation.models import (
    Confirmation,
    ConfirmationKeyError,
    RealmCreationKey,
    create_confirmation_link,
    get_object_from_key,
    render_confirmation_key_error,
    validate_key,
)
from zerver.actions.create_realm import do_create_realm
from zerver.actions.create_user import do_activate_mirror_dummy_user, do_create_user
from zerver.actions.default_streams import lookup_default_stream_groups
from zerver.actions.user_settings import (
    do_change_full_name,
    do_change_password,
    do_change_user_setting,
)
from zerver.context_processors import (
    get_realm_create_form_context,
    get_realm_from_request,
    login_context,
)
from zerver.decorator import add_google_analytics, do_login, require_post
from zerver.forms import (
    FindMyTeamForm,
    HomepageForm,
    RealmCreationForm,
    RealmRedirectForm,
    RegistrationForm,
)
from zerver.lib.email_validation import email_allowed_for_realm, validate_email_not_already_in_realm
from zerver.lib.exceptions import RateLimitedError
from zerver.lib.i18n import (
    get_browser_language_code,
    get_default_language_for_new_user,
    get_language_name,
)
from zerver.lib.pysa import mark_sanitized
from zerver.lib.rate_limiter import rate_limit_request_by_ip
from zerver.lib.request import REQ, has_request_variables
from zerver.lib.send_email import EmailNotDeliveredError, FromAddress, send_email
from zerver.lib.sessions import get_expirable_session_var
from zerver.lib.subdomains import get_subdomain
from zerver.lib.url_encoding import append_url_query_string
from zerver.lib.users import get_accounts_for_email
from zerver.lib.validator import (
    check_capped_string,
    check_int_in,
    to_converted_or_fallback,
    to_non_negative_int,
    to_timezone_or_empty,
)
from zerver.lib.zephyr import compute_mit_user_fullname
from zerver.models import (
    MAX_LANGUAGE_ID_LENGTH,
    DisposableEmailError,
    DomainNotAllowedForRealmError,
    EmailContainsPlusError,
    MultiuseInvite,
    PreregistrationRealm,
    PreregistrationUser,
    Realm,
    RealmUserDefault,
    Stream,
    UserProfile,
    get_default_stream_groups,
    get_org_type_display_name,
    get_realm,
    get_source_profile,
    get_user_by_delivery_email,
    name_changes_disabled,
)
from zerver.views.auth import (
    create_preregistration_realm,
    create_preregistration_user,
    finish_desktop_flow,
    finish_mobile_flow,
    redirect_and_log_into_subdomain,
    redirect_to_deactivation_notice,
)
from zerver.views.errors import config_error
from zproject.backends import (
    ExternalAuthResult,
    NoMatchingLDAPUserError,
    ZulipLDAPAuthBackend,
    email_auth_enabled,
    email_belongs_to_ldap,
    get_external_method_dicts,
    ldap_auth_enabled,
    password_auth_enabled,
)

# if settings.BILLING_ENABLED:
#     from corporate.lib.registration import check_spare_licenses_available_for_registering_new_user
#     from corporate.lib.stripe import LicenseLimitError

if settings.ONEHASH_BILLING_ENABLED:
    from onehash_corporate.lib.registration import check_spare_licenses_available_for_registering_new_user
    from onehash_corporate.lib.stripe import LicenseLimitError


@has_request_variables
def get_prereg_key_and_redirect(
    request: HttpRequest, confirmation_key: str, full_name: Optional[str] = REQ(default=None)
) -> HttpResponse:
    """
    The purpose of this little endpoint is primarily to take a GET
    request to a long URL containing a confirmation key, and render
    a page that will via JavaScript immediately do a POST request to
    /accounts/register, so that the user can create their account on
    a page with a cleaner URL (and with the browser security and UX
    benefits of an HTTP POST having generated the page).

    The only thing it does before rendering that page is to check
    the validity of the confirmation link. This is redundant with a
    similar check in accounts_register, but it provides a slightly nicer
    user-facing error handling experience if the URL you visited is
    displayed in the browser. (E.g. you can debug that you
    accidentally adding an extra character after pasting).
    """
    try:
        prereg_object, realm_creation = check_prereg_key(request, confirmation_key)
    except ConfirmationKeyError as e:
        return render_confirmation_key_error(request, e)

    registration_url = reverse("accounts_register")
    if realm_creation:
        registration_url = reverse("realm_register")

    return render(
        request,
        "confirmation/confirm_preregistrationuser.html",
        context={
            "key": confirmation_key,
            "full_name": full_name,
            "registration_url": registration_url,
        },
    )


def check_prereg_key(
    request: HttpRequest, confirmation_key: str
) -> Tuple[Union[PreregistrationUser, PreregistrationRealm], bool]:
    """
    Checks if the Confirmation key is valid, returning the PreregistrationUser or
    PreregistrationRealm object in case of success and raising an appropriate
    ConfirmationKeyError otherwise.
    """
    confirmation_types = [
        Confirmation.USER_REGISTRATION,
        Confirmation.INVITATION,
        Confirmation.REALM_CREATION,
    ]

    prereg_object = get_object_from_key(
        confirmation_key, confirmation_types, mark_object_used=False
    )
    assert isinstance(prereg_object, (PreregistrationRealm, PreregistrationUser))

    confirmation_obj = prereg_object.confirmation.get()
    realm_creation = confirmation_obj.type == Confirmation.REALM_CREATION

    if realm_creation:
        assert isinstance(prereg_object, PreregistrationRealm)
        # Defensive assert to make sure no mix-up in how .status is set leading to reuse
        # of a PreregistrationRealm object.
        assert prereg_object.created_realm is None
    else:
        assert isinstance(prereg_object, PreregistrationUser)
        # Defensive assert to make sure no mix-up in how .status is set leading to reuse
        # of a PreregistrationUser object.
        assert prereg_object.created_user is None

    return prereg_object, realm_creation


def get_selected_realm_type_name(prereg_realm: Optional[PreregistrationRealm]) -> Optional[str]:
    if prereg_realm is None:
        # We show the selected realm type only when creating new realm.
        return None

    return get_org_type_display_name(prereg_realm.org_type)


def get_selected_realm_default_language_name(
    prereg_realm: Optional[PreregistrationRealm],
) -> Optional[str]:
    if prereg_realm is None:
        # We show the selected realm language only when creating new realm.
        return None

    return get_language_name(prereg_realm.default_language)


@add_google_analytics
@require_post
def realm_register(*args: Any, **kwargs: Any) -> HttpResponse:
    return registration_helper(*args, **kwargs)


@require_post
def accounts_register(*args: Any, **kwargs: Any) -> HttpResponse:
    return registration_helper(*args, **kwargs)


@has_request_variables
def registration_helper(
    request: HttpRequest,
    key: str = REQ(default=""),
    timezone: str = REQ(default="", converter=to_timezone_or_empty),
    from_confirmation: Optional[str] = REQ(default=None),
    form_full_name: Optional[str] = REQ("full_name", default=None),
    source_realm_id: Optional[int] = REQ(
        default=None, converter=to_converted_or_fallback(to_non_negative_int, None)
    ),
    form_is_demo_organization: Optional[str] = REQ("is_demo_organization", default=None),
) -> HttpResponse:
    try:
        prereg_object, realm_creation = check_prereg_key(request, key)
    except ConfirmationKeyError as e:
        return render_confirmation_key_error(request, e)

    email = prereg_object.email
    prereg_realm = None
    prereg_user = None
    if realm_creation:
        assert isinstance(prereg_object, PreregistrationRealm)
        prereg_realm = prereg_object
        password_required = True
        role = UserProfile.ROLE_REALM_OWNER
    else:
        assert isinstance(prereg_object, PreregistrationUser)
        prereg_user = prereg_object
        password_required = prereg_object.password_required
        role = prereg_object.invited_as

    if form_is_demo_organization is None:
        demo_organization_creation = False
    else:
        # Check the explicit strings that return false
        # in django.forms.BooleanField.to_python.
        false_strings = ("false", "0")
        demo_organization_creation = form_is_demo_organization.strip().lower() not in false_strings

    if email == "":
        # Do not attempt to validate email for users without an email address.
        # The assertions here are to help document the only circumstance under which
        # this condition should be possible.
        assert realm_creation and demo_organization_creation
        # TODO: Remove settings.DEVELOPMENT when demo organization feature ready
        # to be fully implemented.
        assert settings.DEVELOPMENT
    else:
        try:
            validators.validate_email(email)
        except ValidationError:
            return TemplateResponse(
                request,
                "zerver/invalid_email.html",
                context={"invalid_email": True},
                status=400,
            )

    if realm_creation:
        # For creating a new realm, there is no existing realm or domain
        realm = None
    else:
        assert prereg_user is not None
        assert prereg_user.realm is not None
        if get_subdomain(request) != prereg_user.realm.string_id:
            return render_confirmation_key_error(
                request, ConfirmationKeyError(ConfirmationKeyError.DOES_NOT_EXIST)
            )
        realm = prereg_user.realm
        try:
            email_allowed_for_realm(email, realm)
        except DomainNotAllowedForRealmError:
            return TemplateResponse(
                request,
                "zerver/invalid_email.html",
                context={"realm_name": realm.name, "closed_domain": True},
                status=400,
            )
        except DisposableEmailError:
            return TemplateResponse(
                request,
                "zerver/invalid_email.html",
                context={"realm_name": realm.name, "disposable_emails_not_allowed": True},
                status=400,
            )
        except EmailContainsPlusError:
            return TemplateResponse(
                request,
                "zerver/invalid_email.html",
                context={"realm_name": realm.name, "email_contains_plus": True},
                status=400,
            )

        if realm.deactivated:
            # The user is trying to register for a deactivated realm. Advise them to
            # contact support.
            return redirect_to_deactivation_notice()

        try:
            validate_email_not_already_in_realm(realm, email)
        except ValidationError:
            return redirect_to_email_login_url(email)

        if settings.BILLING_ENABLED:
            try:
                check_spare_licenses_available_for_registering_new_user(realm, email, role=role)
            except LicenseLimitError:
                return TemplateResponse(request, "zerver/no_spare_licenses.html")

    name_validated = False
    require_ldap_password = False

    if from_confirmation:
        with suppress(KeyError):
            del request.session["authenticated_full_name"]

        ldap_full_name = None
        if settings.POPULATE_PROFILE_VIA_LDAP:
            # If the user can be found in LDAP, we'll take the full name from the directory,
            # and further down create a form pre-filled with it.
            for backend in get_backends():
                if isinstance(backend, LDAPBackend):
                    try:
                        ldap_username = backend.django_to_ldap_username(email)
                    except NoMatchingLDAPUserError:
                        logging.warning("New account email %s could not be found in LDAP", email)
                        break

                    # Note that this `ldap_user` object is not a
                    # `ZulipLDAPUser` with a `Realm` attached, so
                    # calling `.populate_user()` on it will crash.
                    # This is OK, since we're just accessing this user
                    # to extract its name.
                    #
                    # TODO: We should potentially be accessing this
                    # user to sync its initial avatar and custom
                    # profile fields as well, if we indeed end up
                    # creating a user account through this flow,
                    # rather than waiting until `manage.py
                    # sync_ldap_user_data` runs to populate it.
                    ldap_user = _LDAPUser(backend, ldap_username)

                    try:
                        ldap_full_name = backend.get_mapped_name(ldap_user)
                    except TypeError:
                        break

                    # Check whether this is ZulipLDAPAuthBackend,
                    # which is responsible for authentication and
                    # requires that LDAP accounts enter their LDAP
                    # password to register, or ZulipLDAPUserPopulator,
                    # which just populates UserProfile fields (no auth).
                    require_ldap_password = isinstance(backend, ZulipLDAPAuthBackend)
                    break

        initial_data = {}
        if realm_creation:
            assert prereg_realm is not None
            initial_data = {
                "realm_name": prereg_realm.name,
                "realm_type": prereg_realm.org_type,
                "realm_default_language": prereg_realm.default_language,
                "realm_subdomain": prereg_realm.string_id,
            }

        if ldap_full_name:
            # We don't add "full_name" to initial here, because if the realm
            # already exists and form is complete (that is, no additional fields
            # need to be filled out by the user) we want the form to validate,
            # so they can be directly registered without having to go through
            # this interstitial.
            form = RegistrationForm(
                {"full_name": ldap_full_name}, initial=initial_data, realm_creation=realm_creation
            )
            request.session["authenticated_full_name"] = ldap_full_name
            name_validated = True
        elif realm is not None and realm.is_zephyr_mirror_realm:
            # For MIT users, we can get an authoritative name from Hesiod.
            # Technically we should check that this is actually an MIT
            # realm, but we can cross that bridge if we ever get a non-MIT
            # zephyr mirroring realm.
            hesiod_name = compute_mit_user_fullname(email)
            form = RegistrationForm(
                initial={"full_name": hesiod_name if "@" not in hesiod_name else ""},
                realm_creation=realm_creation,
            )
            name_validated = True
        elif prereg_user is not None and prereg_user.full_name:
            if prereg_user.full_name_validated:
                request.session["authenticated_full_name"] = prereg_user.full_name
                name_validated = True
                form = RegistrationForm(
                    {"full_name": prereg_user.full_name},
                    initial=initial_data,
                    realm_creation=realm_creation,
                )
            else:
                initial_data["full_name"] = prereg_user.full_name
                form = RegistrationForm(
                    initial=initial_data,
                    realm_creation=realm_creation,
                )
        elif form_full_name is not None:
            initial_data["full_name"] = form_full_name
            form = RegistrationForm(
                initial=initial_data,
                realm_creation=realm_creation,
            )
        else:
            form = RegistrationForm(initial=initial_data, realm_creation=realm_creation)
    else:
        postdata = request.POST.copy()
        if name_changes_disabled(realm):
            # If we populate profile information via LDAP and we have a
            # verified name from you on file, use that. Otherwise, fall
            # back to the full name in the request.
            try:
                postdata.update(full_name=request.session["authenticated_full_name"])
                name_validated = True
            except KeyError:
                pass
        form = RegistrationForm(postdata, realm_creation=realm_creation)

    if not (password_auth_enabled(realm) and password_required):
        form["password"].field.required = False

    if form.is_valid():
        if password_auth_enabled(realm) and form["password"].field.required:
            password = form.cleaned_data["password"]
        else:
            # If the user wasn't prompted for a password when
            # completing the authentication form (because they're
            # signing up with SSO and no password is required), set
            # the password field to `None` (Which causes Django to
            # create an unusable password).
            password = None

        if realm_creation:
            string_id = form.cleaned_data["realm_subdomain"]
            realm_name = form.cleaned_data["realm_name"]
            realm_type = form.cleaned_data["realm_type"]
            realm_default_language = form.cleaned_data["realm_default_language"]
            is_demo_organization = form.cleaned_data["is_demo_organization"]
            realm = do_create_realm(
                string_id,
                realm_name,
                org_type=realm_type,
                default_language=realm_default_language,
                is_demo_organization=is_demo_organization,
                prereg_realm=prereg_realm,
            )
        assert realm is not None

        full_name = form.cleaned_data["full_name"]
        enable_marketing_emails = form.cleaned_data["enable_marketing_emails"]
        email_address_visibility = form.cleaned_data["email_address_visibility"]
        default_stream_group_names = request.POST.getlist("default_stream_group")
        default_stream_groups = lookup_default_stream_groups(default_stream_group_names, realm)

        if source_realm_id is not None:
            # Non-integer realm_id values like "string" are treated
            # like the "Do not import" value of "".
            source_profile: Optional[UserProfile] = get_source_profile(email, source_realm_id)
        else:
            source_profile = None

        if not realm_creation:
            try:
                existing_user_profile: Optional[UserProfile] = get_user_by_delivery_email(
                    email, realm
                )
            except UserProfile.DoesNotExist:
                existing_user_profile = None
        else:
            existing_user_profile = None

        user_profile: Optional[UserProfile] = None
        return_data: Dict[str, bool] = {}
        if ldap_auth_enabled(realm):
            # If the user was authenticated using an external SSO
            # mechanism like Google or GitHub auth, then authentication
            # will have already been done before creating the
            # PreregistrationUser object with password_required=False, and
            # so we don't need to worry about passwords.
            #
            # If instead the realm is using EmailAuthBackend, we will
            # set their password above.
            #
            # But if the realm is using LDAPAuthBackend, we need to verify
            # their LDAP password (which will, as a side effect, create
            # the user account) here using authenticate.
            # prereg_user.realm_creation carries the information about whether
            # we're in realm creation mode, and the ldap flow will handle
            # that and create the user with the appropriate parameters.
            user = authenticate(
                request=request,
                username=email,
                password=password,
                realm=realm,
                prereg_user=prereg_user,
                prereg_realm=prereg_realm,
                return_data=return_data,
            )
            if user is None:
                # This logic is security-sensitive. The user has NOT been successfully authenticated
                # with LDAP and we need to carefully decide whether they should be permitted to proceed
                # with account creation anyway or be stopped. There are three scenarios to consider:
                #
                # 1. EmailAuthBackend is enabled for the realm. That explicitly means that a user
                #    with a valid confirmation link should be able to create an account, because
                #    they were invited or organization permissions allowed sign up.
                # 2. EmailAuthBackend is disabled - that means the organization wants to be authenticating
                #    users with an external source (LDAP or one of the ExternalAuthMethods). If the user
                #    came here through one of the ExternalAuthMethods, their identity can be considered
                #    verified and account creation can proceed.
                # 3. EmailAuthBackend is disabled and the user did not come here through an ExternalAuthMethod.
                #    That means they came here by entering their email address on the registration page
                #    and clicking the confirmation link received. That means their identity needs to be
                #    verified with LDAP - and that has just failed above. Thus the account should NOT be
                #    created.
                #
                if email_auth_enabled(realm):
                    can_use_different_backend = True
                # We can identify the user came here through an ExternalAuthMethod by password_required
                # being set to False on the PreregistrationUser object.
                elif len(get_external_method_dicts(realm)) > 0 and not password_required:
                    can_use_different_backend = True
                else:
                    can_use_different_backend = False

                if settings.LDAP_APPEND_DOMAIN:
                    # In LDAP_APPEND_DOMAIN configurations, we don't allow making a non-LDAP account
                    # if the email matches the ldap domain.
                    can_use_different_backend = can_use_different_backend and (
                        not email_belongs_to_ldap(realm, email)
                    )
                if return_data.get("no_matching_ldap_user") and can_use_different_backend:
                    # If both the LDAP and Email or Social auth backends are
                    # enabled, and there's no matching user in the LDAP
                    # directory then the intent is to create a user in the
                    # realm with their email outside the LDAP organization
                    # (with e.g. a password stored in the Zulip database,
                    # not LDAP).  So we fall through and create the new
                    # account.
                    pass
                else:
                    # TODO: This probably isn't going to give a
                    # user-friendly error message, but it doesn't
                    # particularly matter, because the registration form
                    # is hidden for most users.
                    view_url = reverse("login")
                    query = urlencode({"email": email})
                    redirect_url = append_url_query_string(view_url, query)
                    return HttpResponseRedirect(redirect_url)
            else:
                assert isinstance(user, UserProfile)
                user_profile = user
                if not realm_creation:
                    # Since we'll have created a user, we now just log them in.
                    return login_and_go_to_home(request, user_profile)
                # With realm_creation=True, we're going to return further down,
                # after finishing up the creation process.

        if existing_user_profile is not None and existing_user_profile.is_mirror_dummy:
            user_profile = existing_user_profile
            do_activate_mirror_dummy_user(user_profile, acting_user=user_profile)
            do_change_password(user_profile, password)
            do_change_full_name(user_profile, full_name, user_profile)
            do_change_user_setting(user_profile, "timezone", timezone, acting_user=user_profile)
            do_change_user_setting(
                user_profile,
                "default_language",
                get_default_language_for_new_user(realm, request=request),
                acting_user=None,
            )
            # TODO: When we clean up the `do_activate_mirror_dummy_user` code path,
            # make it respect invited_as_admin / is_realm_admin.

        if user_profile is None:
            try:
                user_profile = do_create_user(
                    email,
                    password,
                    realm,
                    full_name,
                    prereg_user=prereg_user,
                    prereg_realm=prereg_realm,
                    role=role,
                    tos_version=settings.TERMS_OF_SERVICE_VERSION,
                    timezone=timezone,
                    default_language=get_default_language_for_new_user(realm, request=request),
                    default_stream_groups=default_stream_groups,
                    source_profile=source_profile,
                    realm_creation=realm_creation,
                    acting_user=None,
                    enable_marketing_emails=enable_marketing_emails,
                    email_address_visibility=email_address_visibility,
                )
            except IntegrityError:
                # Race condition making the user, leading to a
                # duplicate email address.  Redirect them to the login
                # form.
                return redirect_to_email_login_url(email)

        if realm_creation:
            # Because for realm creation, registration happens on the
            # root domain, we need to log them into the subdomain for
            # their new realm.
            return redirect_and_log_into_subdomain(
                ExternalAuthResult(user_profile=user_profile, data_dict={"is_realm_creation": True})
            )

        # This dummy_backend check below confirms the user is
        # authenticating to the correct subdomain.
        auth_result = authenticate(
            username=user_profile.delivery_email,
            realm=realm,
            return_data=return_data,
            use_dummy_backend=True,
        )
        if return_data.get("invalid_subdomain"):
            # By construction, this should never happen.
            logging.error(
                "Subdomain mismatch in registration %s: %s",
                realm.subdomain,
                user_profile.delivery_email,
            )
            return redirect("/")

        assert isinstance(auth_result, UserProfile)
        return login_and_go_to_home(request, auth_result)

    default_email_address_visibility = None
    if realm is not None:
        realm_user_default = RealmUserDefault.objects.get(realm=realm)
        default_email_address_visibility = realm_user_default.email_address_visibility

    context = {
        "form": form,
        "email": email,
        "key": key,
        "full_name": request.session.get("authenticated_full_name", None),
        "lock_name": name_validated and name_changes_disabled(realm),
        # password_auth_enabled is normally set via our context processor,
        # but for the registration form, there is no logged in user yet, so
        # we have to set it here.
        "creating_new_realm": realm_creation,
        "password_required": password_auth_enabled(realm) and password_required,
        "require_ldap_password": require_ldap_password,
        "password_auth_enabled": password_auth_enabled(realm),
        "default_stream_groups": [] if realm is None else get_default_stream_groups(realm),
        "accounts": get_accounts_for_email(email),
        "MAX_NAME_LENGTH": str(UserProfile.MAX_NAME_LENGTH),
        "MAX_PASSWORD_LENGTH": str(form.MAX_PASSWORD_LENGTH),
        "corporate_enabled": settings.CORPORATE_ENABLED,
        "onehash_corporate_enabled": settings.ONEHASH_CORPORATE_ENABLED,
        "default_email_address_visibility": default_email_address_visibility,
        "selected_realm_type_name": get_selected_realm_type_name(prereg_realm),
        "selected_realm_default_language_name": get_selected_realm_default_language_name(
            prereg_realm
        ),
        "email_address_visibility_admins_only": RealmUserDefault.EMAIL_ADDRESS_VISIBILITY_ADMINS,
        "email_address_visibility_moderators": RealmUserDefault.EMAIL_ADDRESS_VISIBILITY_MODERATORS,
        "email_address_visibility_nobody": RealmUserDefault.EMAIL_ADDRESS_VISIBILITY_NOBODY,
        "email_address_visibility_options_dict": UserProfile.EMAIL_ADDRESS_VISIBILITY_ID_TO_NAME_MAP,
    }
    # Add context for realm creation part of the form.
    context.update(get_realm_create_form_context())

    return TemplateResponse(request, "zerver/register.html", context=context)


def login_and_go_to_home(request: HttpRequest, user_profile: UserProfile) -> HttpResponse:
    mobile_flow_otp = get_expirable_session_var(
        request.session, "registration_mobile_flow_otp", delete=True
    )
    desktop_flow_otp = get_expirable_session_var(
        request.session, "registration_desktop_flow_otp", delete=True
    )
    if mobile_flow_otp is not None:
        return finish_mobile_flow(request, user_profile, mobile_flow_otp)
    elif desktop_flow_otp is not None:
        params_to_store_in_authenticated_session = orjson.loads(
            get_expirable_session_var(
                request.session,
                "registration_desktop_flow_params_to_store_in_authenticated_session",
                default_value="{}",
                delete=True,
            )
        )
        return finish_desktop_flow(
            request, user_profile, desktop_flow_otp, params_to_store_in_authenticated_session
        )

    do_login(request, user_profile)
    # Using 'mark_sanitized' to work around false positive where Pysa thinks
    # that 'user_profile' is user-controlled
    return HttpResponseRedirect(mark_sanitized(user_profile.realm.uri) + reverse("home"))


def prepare_activation_url(
    email: str,
    session: SessionBase,
    *,
    realm: Optional[Realm],
    streams: Optional[Iterable[Stream]] = None,
    invited_as: Optional[int] = None,
    multiuse_invite: Optional[MultiuseInvite] = None,
) -> str:
    """
    Send an email with a confirmation link to the provided e-mail so the user
    can complete their registration.
    """
    prereg_user = create_preregistration_user(email, realm, multiuse_invite=multiuse_invite)

    if streams is not None:
        prereg_user.streams.set(streams)

    if invited_as is not None:
        prereg_user.invited_as = invited_as
        prereg_user.save()

    confirmation_type = Confirmation.USER_REGISTRATION

    activation_url = create_confirmation_link(prereg_user, confirmation_type)
    return activation_url


def prepare_realm_activation_url(
    email: str,
    session: SessionBase,
    realm_name: str,
    string_id: str,
    org_type: int,
    default_language: str,
) -> str:
    prereg_realm = create_preregistration_realm(
        email, realm_name, string_id, org_type, default_language
    )
    activation_url = create_confirmation_link(
        prereg_realm, Confirmation.REALM_CREATION, no_associated_realm_object=True
    )

    if settings.DEVELOPMENT:
        session["confirmation_key"] = {"confirmation_key": activation_url.split("/")[-1]}
    return activation_url


def send_confirm_registration_email(
    email: str,
    activation_url: str,
    *,
    realm: Optional[Realm] = None,
    realm_subdomain: Optional[str] = None,
    realm_type: Optional[int] = None,
    request: Optional[HttpRequest] = None,
) -> None:
    org_url = ""
    org_type = ""
    if realm is None:
        assert realm_subdomain is not None
        org_url = f"{realm_subdomain}.{settings.EXTERNAL_HOST}"
        assert realm_type is not None
        org_type = get_org_type_display_name(realm_type)
    send_email(
        "zerver/emails/confirm_registration",
        to_emails=[email],
        from_address=FromAddress.tokenized_no_reply_address(),
        language=get_language() if request is not None else None,
        context={
            "create_realm": realm is None,
            "activate_url": activation_url,
<<<<<<< HEAD
            # "corporate_enabled": settings.CORPORATE_ENABLED,
            "onehash_corporate_enabled": settings.ONEHASH_CORPORATE_ENABLED,

=======
            "corporate_enabled": settings.CORPORATE_ENABLED,
            "organization_url": org_url,
            "organization_type": org_type,
>>>>>>> 53f40133
        },
        realm=realm,
        request=request,
    )


def redirect_to_email_login_url(email: str) -> HttpResponseRedirect:
    login_url = reverse("login")
    redirect_url = append_url_query_string(
        login_url, urlencode({"email": email, "already_registered": 1})
    )
    return HttpResponseRedirect(redirect_url)


@add_google_analytics
def create_realm(request: HttpRequest, creation_key: Optional[str] = None) -> HttpResponse:
    try:
        key_record = validate_key(creation_key)
    except RealmCreationKey.InvalidError:
        return TemplateResponse(
            request,
            "zerver/realm_creation_link_invalid.html",
        )
    if not settings.OPEN_REALM_CREATION and key_record is None:
        return TemplateResponse(
            request,
            "zerver/realm_creation_disabled.html",
        )

    # When settings.OPEN_REALM_CREATION is enabled, anyone can create a new realm,
    # with a few restrictions on their email address.
    if request.method == "POST":
        form = RealmCreationForm(request.POST)
        if form.is_valid():
            try:
                rate_limit_request_by_ip(request, domain="sends_email_by_ip")
            except RateLimitedError as e:
                assert e.secs_to_freedom is not None
                return TemplateResponse(
                    request,
                    "zerver/rate_limit_exceeded.html",
                    context={"retry_after": int(e.secs_to_freedom)},
                    status=429,
                )

            email = form.cleaned_data["email"]
            realm_name = form.cleaned_data["realm_name"]
            realm_type = form.cleaned_data["realm_type"]
            realm_default_language = form.cleaned_data["realm_default_language"]
            realm_subdomain = form.cleaned_data["realm_subdomain"]
            activation_url = prepare_realm_activation_url(
                email,
                request.session,
                realm_name,
                realm_subdomain,
                realm_type,
                realm_default_language,
            )
            if key_record is not None and key_record.presume_email_valid:
                # The user has a token created from the server command line;
                # skip confirming the email is theirs, taking their word for it.
                # This is essential on first install if the admin hasn't stopped
                # to configure outbound email up front, or it isn't working yet.
                key_record.delete()
                return HttpResponseRedirect(activation_url)

            try:
                send_confirm_registration_email(
                    email,
                    activation_url,
                    realm_subdomain=realm_subdomain,
                    realm_type=realm_type,
                    request=request,
                )
            except EmailNotDeliveredError:
                logging.exception("Failed to deliver email during realm creation")
                # if settings.CORPORATE_ENABLED:
                #     return server_error(request)
                # return config_error(request, "smtp")
                if settings.ONEHASH_CORPORATE_ENABLED:
                    return server_error(request)
                return config_error(request, "smtp")

            if key_record is not None:
                key_record.delete()
            new_realm_send_confirm_url = reverse("new_realm_send_confirm")
            query = urlencode(
                {
                    "email": email,
                    "realm_name": realm_name,
                    "realm_type": realm_type,
                    "realm_default_language": realm_default_language,
                    "realm_subdomain": realm_subdomain,
                }
            )
            url = append_url_query_string(new_realm_send_confirm_url, query)
            return HttpResponseRedirect(url)
    else:
        default_language_code = get_browser_language_code(request)
        if default_language_code is None:
            default_language_code = "en"

        initial_data = {
            "realm_default_language": default_language_code,
        }
        form = RealmCreationForm(initial=initial_data)

    context = get_realm_create_form_context()
    context.update(
        {
            "form": form,
            "current_url": request.get_full_path,
        }
    )
    return TemplateResponse(
        request,
        "zerver/create_realm.html",
        context=context,
    )


@has_request_variables
def signup_send_confirm(request: HttpRequest, email: str = REQ("email")) -> HttpResponse:
    try:
        # Because we interpolate the email directly into the template
        # from the query parameter, do a simple validation that it
        # looks a at least a bit like an email address.
        validators.validate_email(email)
    except ValidationError:
        return TemplateResponse(
            request,
            "zerver/invalid_email.html",
            context={"invalid_email": True},
            status=400,
        )
    return TemplateResponse(
        request,
        "zerver/accounts_send_confirm.html",
        context={"email": email},
    )


@add_google_analytics
@has_request_variables
def new_realm_send_confirm(
    request: HttpRequest,
    email: str = REQ("email"),
    realm_name: str = REQ(str_validator=check_capped_string(Realm.MAX_REALM_NAME_LENGTH)),
    realm_type: int = REQ(json_validator=check_int_in(Realm.ORG_TYPE_IDS)),
    realm_default_language: str = REQ(str_validator=check_capped_string(MAX_LANGUAGE_ID_LENGTH)),
    realm_subdomain: str = REQ(str_validator=check_capped_string(Realm.MAX_REALM_SUBDOMAIN_LENGTH)),
) -> HttpResponse:
    return TemplateResponse(
        request,
        "zerver/accounts_send_confirm.html",
        context={
            "email": email,
            # Using "new_realm_name" key here since "realm_name" key is already present in
            # the context provided by zulip_default_context and it is "None" during realm
            # creation.
            "new_realm_name": realm_name,
            "realm_type": realm_type,
            "realm_default_language": realm_default_language,
            "realm_subdomain": realm_subdomain,
            "realm_creation": True,
        },
    )


def accounts_home(
    request: HttpRequest,
    multiuse_object_key: str = "",
    multiuse_object: Optional[MultiuseInvite] = None,
) -> HttpResponse:
    try:
        realm = get_realm(get_subdomain(request))
    except Realm.DoesNotExist:
        return HttpResponseRedirect(reverse(find_account))
    if realm.deactivated:
        return redirect_to_deactivation_notice()

    from_multiuse_invite = False
    streams_to_subscribe = None
    invited_as = None

    if multiuse_object:
        # multiuse_object's realm should have been validated by the caller,
        # so this code shouldn't be reachable with a multiuse_object which
        # has its realm mismatching the realm of the request.
        assert realm == multiuse_object.realm

        streams_to_subscribe = multiuse_object.streams.all()
        from_multiuse_invite = True
        invited_as = multiuse_object.invited_as

    if request.method == "POST":
        form = HomepageForm(
            request.POST,
            realm=realm,
            from_multiuse_invite=from_multiuse_invite,
            invited_as=invited_as,
        )
        if form.is_valid():
            try:
                rate_limit_request_by_ip(request, domain="sends_email_by_ip")
            except RateLimitedError as e:
                assert e.secs_to_freedom is not None
                return render(
                    request,
                    "zerver/rate_limit_exceeded.html",
                    context={"retry_after": int(e.secs_to_freedom)},
                    status=429,
                )

            email = form.cleaned_data["email"]

            try:
                validate_email_not_already_in_realm(realm, email)
            except ValidationError:
                return redirect_to_email_login_url(email)

            activation_url = prepare_activation_url(
                email,
                request.session,
                realm=realm,
                streams=streams_to_subscribe,
                invited_as=invited_as,
                multiuse_invite=multiuse_object,
            )
            try:
                send_confirm_registration_email(email, activation_url, request=request, realm=realm)
            except EmailNotDeliveredError:
                logging.exception("Failed to deliver email during user registration")
                # if settings.CORPORATE_ENABLED:
                #     return server_error(request)
                # return config_error(request, "smtp")
                if settings.ONEHASH_CORPORATE_ENABLED:
                    return server_error(request)
                return config_error(request, "smtp")
            signup_send_confirm_url = reverse("signup_send_confirm")
            query = urlencode({"email": email})
            url = append_url_query_string(signup_send_confirm_url, query)
            return HttpResponseRedirect(url)

    else:
        form = HomepageForm(realm=realm)
    context = login_context(request)
    context.update(
        form=form,
        current_url=request.get_full_path,
        multiuse_object_key=multiuse_object_key,
        from_multiuse_invite=from_multiuse_invite,
    )
    return render(request, "zerver/accounts_home.html", context=context)


def accounts_home_from_multiuse_invite(request: HttpRequest, confirmation_key: str) -> HttpResponse:
    realm = get_realm_from_request(request)
    multiuse_object: Optional[MultiuseInvite] = None
    try:
        confirmation_obj = get_object_from_key(
            confirmation_key, [Confirmation.MULTIUSE_INVITE], mark_object_used=False
        )
        assert isinstance(confirmation_obj, MultiuseInvite)
        multiuse_object = confirmation_obj
        if realm != multiuse_object.realm:
            return render(request, "confirmation/link_does_not_exist.html", status=404)
        # Required for OAuth 2
    except ConfirmationKeyError as exception:
        if realm is None or realm.invite_required:
            return render_confirmation_key_error(request, exception)
    return accounts_home(
        request, multiuse_object_key=confirmation_key, multiuse_object=multiuse_object
    )


@has_request_variables
def find_account(
    request: HttpRequest, raw_emails: Optional[str] = REQ("emails", default=None)
) -> HttpResponse:
    url = reverse("find_account")

    emails: List[str] = []
    if request.method == "POST":
        form = FindMyTeamForm(request.POST)
        if form.is_valid():
            emails = form.cleaned_data["emails"]
            for i in range(len(emails)):
                try:
                    rate_limit_request_by_ip(request, domain="sends_email_by_ip")
                except RateLimitedError as e:
                    assert e.secs_to_freedom is not None
                    return render(
                        request,
                        "zerver/rate_limit_exceeded.html",
                        context={"retry_after": int(e.secs_to_freedom)},
                        status=429,
                    )

            # Django doesn't support __iexact__in lookup with EmailField, so we have
            # to use Qs to get around that without needing to do multiple queries.
            emails_q = Q()
            for email in emails:
                emails_q |= Q(delivery_email__iexact=email)

            user_profiles = UserProfile.objects.filter(
                emails_q, is_active=True, is_bot=False, realm__deactivated=False
            )

            # We organize the data in preparation for sending exactly
            # one outgoing email per provided email address, with each
            # email listing all of the accounts that email address has
            # with the current Zulip server.
            context: Dict[str, Dict[str, Any]] = {}
            for user in user_profiles:
                key = user.delivery_email.lower()
                context.setdefault(key, {})
                context[key].setdefault("realms", [])
                context[key]["realms"].append(user.realm)
                context[key]["external_host"] = settings.EXTERNAL_HOST
                # This value will end up being the last user ID among
                # matching accounts; since it's only used for minor
                # details like language, that arbitrary choice is OK.
                context[key]["to_user_id"] = user.id

            for delivery_email, realm_context in context.items():
                realm_context["email"] = delivery_email
                send_email(
                    "zerver/emails/find_team",
                    to_user_ids=[realm_context["to_user_id"]],
                    context=realm_context,
                    from_address=FromAddress.SUPPORT,
                    request=request,
                )

            # Note: Show all the emails in the result otherwise this
            # feature can be used to ascertain which email addresses
            # are associated with Zulip.
            data = urlencode({"emails": ",".join(emails)})
            return redirect(append_url_query_string(url, data))
    else:
        form = FindMyTeamForm()
        # The below validation is perhaps unnecessary, in that we
        # shouldn't get able to get here with an invalid email unless
        # the user hand-edits the URLs.
        if raw_emails:
            for email in raw_emails.split(","):
                try:
                    validators.validate_email(email)
                    emails.append(email)
                except ValidationError:
                    pass

    return render(
        request,
        "zerver/find_account.html",
        context={"form": form, "current_url": lambda: url, "emails": emails},
    )


@has_request_variables
def realm_redirect(request: HttpRequest, next: str = REQ(default="")) -> HttpResponse:
    if request.method == "POST":
        form = RealmRedirectForm(request.POST)
        if form.is_valid():
            subdomain = form.cleaned_data["subdomain"]
            realm = get_realm(subdomain)
            redirect_to = urljoin(realm.uri, settings.HOME_NOT_LOGGED_IN)

            if next:
                redirect_to = append_url_query_string(
                    redirect_to, urlencode({REDIRECT_FIELD_NAME: next})
                )

            return HttpResponseRedirect(redirect_to)
    else:
        form = RealmRedirectForm()

    return render(request, "zerver/realm_redirect.html", context={"form": form})<|MERGE_RESOLUTION|>--- conflicted
+++ resolved
@@ -796,15 +796,9 @@
         context={
             "create_realm": realm is None,
             "activate_url": activation_url,
-<<<<<<< HEAD
-            # "corporate_enabled": settings.CORPORATE_ENABLED,
             "onehash_corporate_enabled": settings.ONEHASH_CORPORATE_ENABLED,
-
-=======
-            "corporate_enabled": settings.CORPORATE_ENABLED,
             "organization_url": org_url,
             "organization_type": org_type,
->>>>>>> 53f40133
         },
         realm=realm,
         request=request,
