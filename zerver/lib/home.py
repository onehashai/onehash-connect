import calendar
import time
from dataclasses import dataclass
from typing import Dict, List, Optional, Tuple

from django.conf import settings
from django.http import HttpRequest
from django.utils import translation
from two_factor.utils import default_device

from zerver.context_processors import get_apps_page_url
from zerver.lib.events import do_events_register
from zerver.lib.i18n import (
    get_and_set_request_language,
    get_language_list,
    get_language_translation_data,
)
from zerver.lib.narrow_helpers import NarrowTerm
from zerver.lib.push_notifications import uses_notification_bouncer
from zerver.lib.realm_description import get_realm_rendered_description
from zerver.lib.request import RequestNotes
from zerver.models import Message, Realm, Stream, UserProfile
from zerver.views.message_flags import get_latest_update_message_flag_activity
from zproject.config import get_config


@dataclass
class BillingInfo:
    show_billing: bool
    show_plans: bool
    sponsorship_pending: bool
    show_remote_billing: bool


@dataclass
class UserPermissionInfo:
    color_scheme: int
    is_guest: bool
    is_realm_admin: bool
    is_realm_owner: bool
    show_webathena: bool


def get_furthest_read_time(user_profile: Optional[UserProfile]) -> Optional[float]:
    if user_profile is None:
        return time.time()

    user_activity = get_latest_update_message_flag_activity(user_profile)
    if user_activity is None:
        return None

    return calendar.timegm(user_activity.last_visit.utctimetuple())


def get_bot_types(user_profile: Optional[UserProfile]) -> List[Dict[str, object]]:
    bot_types: List[Dict[str, object]] = []
    if user_profile is None:
        return bot_types

    for type_id, name in UserProfile.BOT_TYPES.items():
        bot_types.append(
            dict(
                type_id=type_id,
                name=name,
                allowed=type_id in user_profile.allowed_bot_types,
            )
        )
    return bot_types


def promote_sponsoring_zulip_in_realm(realm: Realm) -> bool:
    if not settings.PROMOTE_SPONSORING_ZULIP:
        return False

    # If PROMOTE_SPONSORING_ZULIP is enabled, advertise sponsoring
    # Zulip in the gear menu of non-paying organizations.
    return realm.plan_type in [Realm.PLAN_TYPE_STANDARD_FREE, Realm.PLAN_TYPE_SELF_HOSTED]


def get_billing_info(user_profile: Optional[UserProfile]) -> BillingInfo:
    # See https://zulip.com/help/roles-and-permissions for clarity.
    show_billing = False
    show_plans = False
<<<<<<< HEAD
    # if settings.CORPORATE_ENABLED and user_profile is not None:
    #     if user_profile.has_billing_access:
    #         from corporate.models import CustomerPlan, get_customer_by_realm

    #         customer = get_customer_by_realm(user_profile.realm)
    #         if customer is not None:
    #             if customer.sponsorship_pending:
    #                 show_billing = True
    #             elif CustomerPlan.objects.filter(customer=customer).exists():
    #                 show_billing = True

    #     if not user_profile.is_guest and user_profile.realm.plan_type == Realm.PLAN_TYPE_LIMITED:
    #         show_plans = True
    if settings.ONEHASH_CORPORATE_ENABLED and user_profile is not None:
        if user_profile.has_billing_access:
            from onehash_corporate.models import CustomerPlans, get_customer_by_realm

            customer = get_customer_by_realm(user_profile.realm)
            if customer is not None:
                if customer.sponsorship_pending:
                    show_billing = True
                elif CustomerPlans.objects.filter(customer=customer).exists():
                    show_billing = True

        if not user_profile.is_guest and user_profile.realm.plan_type == Realm.PLAN_TYPE_ONEHASH_FREE:
=======
    sponsorship_pending = False
    show_remote_billing = (
        user_profile is not None and user_profile.has_billing_access and uses_notification_bouncer()
    )

    # This query runs on home page load, so we want to avoid
    # hitting the database if possible. So, we only run it for the user
    # types that can actually see the billing info.
    if settings.CORPORATE_ENABLED and user_profile is not None and user_profile.has_billing_access:
        from corporate.models import CustomerPlan, get_customer_by_realm

        customer = get_customer_by_realm(user_profile.realm)
        if customer is not None:
            if customer.sponsorship_pending:
                sponsorship_pending = True

            if CustomerPlan.objects.filter(customer=customer).exists():
                show_billing = True

        if user_profile.realm.plan_type == Realm.PLAN_TYPE_LIMITED:
>>>>>>> 53f40133
            show_plans = True


    return BillingInfo(
        show_billing=show_billing,
        show_plans=show_plans,
        sponsorship_pending=sponsorship_pending,
        show_remote_billing=show_remote_billing,
    )


def get_user_permission_info(user_profile: Optional[UserProfile]) -> UserPermissionInfo:
    if user_profile is not None:
        return UserPermissionInfo(
            color_scheme=user_profile.color_scheme,
            is_guest=user_profile.is_guest,
            is_realm_owner=user_profile.is_realm_owner,
            is_realm_admin=user_profile.is_realm_admin,
            show_webathena=user_profile.realm.webathena_enabled,
        )
    else:
        return UserPermissionInfo(
            color_scheme=UserProfile.COLOR_SCHEME_AUTOMATIC,
            is_guest=False,
            is_realm_admin=False,
            is_realm_owner=False,
            show_webathena=False,
        )


def build_page_params_for_home_page_load(
    request: HttpRequest,
    user_profile: Optional[UserProfile],
    realm: Realm,
    insecure_desktop_app: bool,
    narrow: List[NarrowTerm],
    narrow_stream: Optional[Stream],
    narrow_topic: Optional[str],
    first_in_realm: bool,
    prompt_for_invites: bool,
    needs_tutorial: bool,
) -> Tuple[int, Dict[str, object]]:
    """
    This function computes page_params for when we load the home page.

    The page_params data structure gets sent to the client.
    """
    client_capabilities = {
        "notification_settings_null": True,
        "bulk_message_deletion": True,
        "user_avatar_url_field_optional": True,
        "stream_typing_notifications": True,
        "user_settings_object": True,
        "linkifier_url_template": True,
        "user_list_incomplete": True,
    }

    if user_profile is not None:
        client = RequestNotes.get_notes(request).client
        assert client is not None
        register_ret = do_events_register(
            user_profile,
            realm,
            client,
            apply_markdown=True,
            client_gravatar=True,
            slim_presence=True,
            client_capabilities=client_capabilities,
            narrow=narrow,
            include_streams=False,
        )
        default_language = register_ret["user_settings"]["default_language"]
    else:
        # The spectator client will be fetching the /register response
        # for spectators via the API. But we still need to set the
        # values not presence in that object.
        register_ret = {
            "queue_id": None,
        }
        default_language = realm.default_language

    if user_profile is None:
        request_language = request.COOKIES.get(settings.LANGUAGE_COOKIE_NAME, default_language)
    else:
        request_language = get_and_set_request_language(
            request,
            default_language,
            translation.get_language_from_path(request.path_info),
        )

    furthest_read_time = get_furthest_read_time(user_profile)
    two_fa_enabled = settings.TWO_FACTOR_AUTHENTICATION_ENABLED and user_profile is not None
    billing_info = get_billing_info(user_profile)
    user_permission_info = get_user_permission_info(user_profile)

    # Pass parameters to the client-side JavaScript code.
    # These end up in a JavaScript Object named 'page_params'.
    page_params: Dict[str, object] = dict(
        ## Server settings.
        test_suite=settings.TEST_SUITE,
        insecure_desktop_app=insecure_desktop_app,
        login_page=settings.HOME_NOT_LOGGED_IN,
        warn_no_email=settings.WARN_NO_EMAIL,
        # Only show marketing email settings if on Zulip Cloud
        corporate_enabled=settings.CORPORATE_ENABLED,
        # For OneHash Billing
        onehash_corporate_enabled=settings.ONEHASH_CORPORATE_ENABLED,
        ## Misc. extra data.
        language_list=get_language_list(),
        needs_tutorial=needs_tutorial,
        first_in_realm=first_in_realm,
        prompt_for_invites=prompt_for_invites,
        furthest_read_time=furthest_read_time,
        bot_types=get_bot_types(user_profile),
        two_fa_enabled=two_fa_enabled,
        apps_page_url=get_apps_page_url(),
        show_billing=billing_info.show_billing,
        show_remote_billing=billing_info.show_remote_billing,
        promote_sponsoring_zulip=promote_sponsoring_zulip_in_realm(realm),
        show_plans=billing_info.show_plans,
        sponsorship_pending=billing_info.sponsorship_pending,
        show_webathena=user_permission_info.show_webathena,
        # Adding two_fa_enabled as condition saves us 3 queries when
        # 2FA is not enabled.
        two_fa_enabled_user=two_fa_enabled and bool(default_device(user_profile)),
        is_spectator=user_profile is None,
        # There is no event queue for spectators since
        # events support for spectators is not implemented yet.
        no_event_queue=user_profile is None,
        server_sentry_dsn=settings.SENTRY_FRONTEND_DSN,
    )

    if settings.SENTRY_FRONTEND_DSN is not None:
        page_params["realm_sentry_key"] = realm.string_id
        page_params["server_sentry_environment"] = get_config(
            "machine", "deploy_type", "development"
        )
        page_params["server_sentry_sample_rate"] = settings.SENTRY_FRONTEND_SAMPLE_RATE
        page_params["server_sentry_trace_rate"] = settings.SENTRY_FRONTEND_TRACE_RATE

    for field_name in register_ret:
        page_params[field_name] = register_ret[field_name]

    if narrow_stream is not None:
        # In narrow_stream context, initial pointer is just latest message
        recipient = narrow_stream.recipient
        page_params["max_message_id"] = -1
        max_message = (
            # Uses index: zerver_message_realm_recipient_id
            Message.objects.filter(realm_id=realm.id, recipient=recipient)
            .order_by("-id")
            .only("id")
            .first()
        )
        if max_message:
            page_params["max_message_id"] = max_message.id
        page_params["narrow_stream"] = narrow_stream.name
        if narrow_topic is not None:
            page_params["narrow_topic"] = narrow_topic
        page_params["narrow"] = [
            dict(operator=term.operator, operand=term.operand) for term in narrow
        ]
        assert isinstance(page_params["user_settings"], dict)
        page_params["user_settings"]["enable_desktop_notifications"] = False

    page_params["translation_data"] = get_language_translation_data(request_language)

    if user_profile is None:
        # Get rendered version of realm description which is displayed in right
        # sidebar for spectator.
        page_params["realm_rendered_description"] = get_realm_rendered_description(realm)
        page_params["language_cookie_name"] = settings.LANGUAGE_COOKIE_NAME

    return register_ret["queue_id"], page_params<|MERGE_RESOLUTION|>--- conflicted
+++ resolved
@@ -81,33 +81,6 @@
     # See https://zulip.com/help/roles-and-permissions for clarity.
     show_billing = False
     show_plans = False
-<<<<<<< HEAD
-    # if settings.CORPORATE_ENABLED and user_profile is not None:
-    #     if user_profile.has_billing_access:
-    #         from corporate.models import CustomerPlan, get_customer_by_realm
-
-    #         customer = get_customer_by_realm(user_profile.realm)
-    #         if customer is not None:
-    #             if customer.sponsorship_pending:
-    #                 show_billing = True
-    #             elif CustomerPlan.objects.filter(customer=customer).exists():
-    #                 show_billing = True
-
-    #     if not user_profile.is_guest and user_profile.realm.plan_type == Realm.PLAN_TYPE_LIMITED:
-    #         show_plans = True
-    if settings.ONEHASH_CORPORATE_ENABLED and user_profile is not None:
-        if user_profile.has_billing_access:
-            from onehash_corporate.models import CustomerPlans, get_customer_by_realm
-
-            customer = get_customer_by_realm(user_profile.realm)
-            if customer is not None:
-                if customer.sponsorship_pending:
-                    show_billing = True
-                elif CustomerPlans.objects.filter(customer=customer).exists():
-                    show_billing = True
-
-        if not user_profile.is_guest and user_profile.realm.plan_type == Realm.PLAN_TYPE_ONEHASH_FREE:
-=======
     sponsorship_pending = False
     show_remote_billing = (
         user_profile is not None and user_profile.has_billing_access and uses_notification_bouncer()
@@ -116,8 +89,8 @@
     # This query runs on home page load, so we want to avoid
     # hitting the database if possible. So, we only run it for the user
     # types that can actually see the billing info.
-    if settings.CORPORATE_ENABLED and user_profile is not None and user_profile.has_billing_access:
-        from corporate.models import CustomerPlan, get_customer_by_realm
+    if settings.ONEHASH_BILLING_ENABLED and user_profile is not None and user_profile.has_billing_access:
+        from onehash_corporate.models import CustomerPlan, get_customer_by_realm
 
         customer = get_customer_by_realm(user_profile.realm)
         if customer is not None:
@@ -127,8 +100,7 @@
             if CustomerPlan.objects.filter(customer=customer).exists():
                 show_billing = True
 
-        if user_profile.realm.plan_type == Realm.PLAN_TYPE_LIMITED:
->>>>>>> 53f40133
+        if user_profile.realm.plan_type == Realm.PLAN_TYPE_ONEHASH_LIMITED:
             show_plans = True
 
 
