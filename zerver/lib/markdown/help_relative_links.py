--- conflicted
+++ resolved
@@ -31,19 +31,9 @@
         '<i class="zulip-icon zulip-icon-building"></i> Organization settings',
         "/#organization/organization-profile",
     ],
-<<<<<<< HEAD
-    "integrations": ['<i class="fa fa-github"></i> Integrations', "/integrations/"],
-    "stats": ['<i class="fa fa-bar-chart"></i> Usage statistics', "/stats"],
-    "plans": ['<i class="fa fa-rocket"></i> Plans and pricing', "/settings/plans/"],
-    "billing": ['<i class="fa fa-credit-card"></i> Billing', "/settings/billing/"],
-    "keyboard-shortcuts": [
-        '<i class="fa fa-keyboard-o"></i> Keyboard shortcuts (?)',
-        "/#keyboard-shortcuts",
-=======
     "group-settings": [
         '<i class="zulip-icon zulip-icon-user-cog"></i> Group settings',
         "/#groups/your",
->>>>>>> 53f40133
     ],
     "stats": ['<i class="zulip-icon zulip-icon-bar-chart"></i> Usage statistics', "/stats"],
     "integrations": ['<i class="zulip-icon-git-pull-request"></i> Integrations', "/integrations/"],
