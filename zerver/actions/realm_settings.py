--- conflicted
+++ resolved
@@ -39,19 +39,8 @@
 )
 from zerver.tornado.django_api import send_event, send_event_on_commit
 
-<<<<<<< HEAD
-# if settings.BILLING_ENABLED:
-#     from corporate.lib.stripe import downgrade_now_without_creating_additional_invoices
 if settings.ONEHASH_BILLING_ENABLED:
-    from onehash_corporate.lib.stripe import downgrade_now_without_creating_additional_invoices
-
-
-def active_humans_in_realm(realm: Realm) -> QuerySet[UserProfile]:
-    return UserProfile.objects.filter(realm=realm, is_active=True, is_bot=False)
-=======
-if settings.BILLING_ENABLED:
-    from corporate.lib.stripe import RealmBillingSession
->>>>>>> 53f40133
+    from onehash_corporate.lib.stripe import RealmBillingSession
 
 
 @transaction.atomic(savepoint=False)
@@ -364,16 +353,9 @@
         realm.deactivated = True
         realm.save(update_fields=["deactivated"])
 
-<<<<<<< HEAD
-    # if settings.BILLING_ENABLED:
-    #     downgrade_now_without_creating_additional_invoices(realm)
-    if settings.ONEHASH_BILLING_ENABLED:
-        downgrade_now_without_creating_additional_invoices(realm)
-=======
-        if settings.BILLING_ENABLED:
+        if settings.ONEHASH_BILLING_ENABLED:
             billing_session = RealmBillingSession(user=acting_user, realm=realm)
             billing_session.downgrade_now_without_creating_additional_invoices()
->>>>>>> 53f40133
 
         event_time = timezone_now()
         RealmAuditLog.objects.create(
@@ -466,16 +448,9 @@
 
 
 def do_scrub_realm(realm: Realm, *, acting_user: Optional[UserProfile]) -> None:
-<<<<<<< HEAD
-    # if settings.BILLING_ENABLED:
-    #     downgrade_now_without_creating_additional_invoices(realm)
     if settings.ONEHASH_BILLING_ENABLED:
-        downgrade_now_without_creating_additional_invoices(realm)
-=======
-    if settings.BILLING_ENABLED:
         billing_session = RealmBillingSession(user=acting_user, realm=realm)
         billing_session.downgrade_now_without_creating_additional_invoices()
->>>>>>> 53f40133
 
     users = UserProfile.objects.filter(realm=realm)
     for user in users:
