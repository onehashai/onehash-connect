from collections import defaultdict
from datetime import timedelta
from typing import Any, Dict, Iterable, List, Optional, Sequence, Set

from django.conf import settings
from django.db import transaction
from django.utils.timezone import now as timezone_now
from django.utils.translation import gettext as _
from django.utils.translation import override as override_language

from analytics.lib.counts import COUNT_STATS, do_increment_logging_stat
from confirmation import settings as confirmation_settings
from zerver.actions.invites import notify_invites_changed
from zerver.actions.message_send import internal_send_private_message, internal_send_stream_message
from zerver.actions.streams import bulk_add_subscriptions, send_peer_subscriber_events
from zerver.actions.user_groups import do_send_user_group_members_update_event
from zerver.actions.users import change_user_is_active, get_service_dicts_for_bot
from zerver.lib.avatar import avatar_url
from zerver.lib.create_user import create_user
from zerver.lib.default_streams import get_slim_realm_default_streams
from zerver.lib.email_notifications import enqueue_welcome_emails, send_account_registered_email
from zerver.lib.exceptions import JsonableError
from zerver.lib.mention import silent_mention_syntax_for_user
from zerver.lib.remote_server import maybe_enqueue_audit_log_upload
from zerver.lib.send_email import clear_scheduled_invitation_emails
from zerver.lib.stream_subscription import bulk_get_subscriber_peer_info
from zerver.lib.user_counts import realm_user_count, realm_user_count_by_role
from zerver.lib.user_groups import get_system_user_group_for_user
from zerver.lib.users import (
    can_access_delivery_email,
    format_user_row,
    get_api_key,
    get_data_for_inaccessible_user,
    user_access_restricted_in_realm,
    user_profile_to_user_row,
)
from zerver.models import (
    DefaultStreamGroup,
    Message,
    PreregistrationRealm,
    PreregistrationUser,
    Realm,
    RealmAuditLog,
    Recipient,
    Stream,
    Subscription,
    SystemGroups,
    UserGroup,
    UserGroupMembership,
    UserMessage,
    UserProfile,
    active_user_ids,
    bot_owner_user_ids,
    get_system_bot,
)
from zerver.tornado.django_api import send_event_on_commit

<<<<<<< HEAD
# if settings.BILLING_ENABLED:
#     from corporate.lib.stripe import update_license_ledger_if_needed
if settings.ONEHASH_BILLING_ENABLED:
    from onehash_corporate.lib.stripe import update_license_ledger_if_needed
=======
if settings.BILLING_ENABLED:
    from corporate.lib.stripe import RealmBillingSession

>>>>>>> 53f40133

MAX_NUM_ONBOARDING_MESSAGES = 1000
MAX_NUM_ONBOARDING_UNREAD_MESSAGES = 20

# We don't want to mark years-old messages as unread, since that might
# feel like Zulip is buggy, but in low-traffic or bursty-traffic
# organizations, it's reasonable for the most recent 20 messages to be
# several weeks old and still be a good place to start.
ONBOARDING_RECENT_TIMEDELTA = timedelta(weeks=12)

DEFAULT_HISTORICAL_FLAGS = UserMessage.flags.historical | UserMessage.flags.read


def create_historical_user_messages(
    *, user_id: int, message_ids: Iterable[int], flags: int = DEFAULT_HISTORICAL_FLAGS
) -> None:
    # Users can see and interact with messages sent to streams with
    # public history for which they do not have a UserMessage because
    # they were not a subscriber at the time the message was sent.
    # In order to add emoji reactions or mutate message flags for
    # those messages, we create UserMessage objects for those messages;
    # these have the special historical flag which keeps track of the
    # fact that the user did not receive the message at the time it was sent.
    UserMessage.objects.bulk_create(
        UserMessage(user_profile_id=user_id, message_id=message_id, flags=flags)
        for message_id in message_ids
    )


def send_message_to_signup_notification_stream(
    sender: UserProfile, realm: Realm, message: str
) -> None:
    signup_notifications_stream = realm.get_signup_notifications_stream()
    if signup_notifications_stream is None:
        return

    with override_language(realm.default_language):
        topic_name = _("signups")

    internal_send_stream_message(sender, signup_notifications_stream, topic_name, message)


def notify_new_user(user_profile: UserProfile) -> None:
    user_count = realm_user_count(user_profile.realm)
    sender_email = settings.NOTIFICATION_BOT
    sender = get_system_bot(sender_email, user_profile.realm_id)

    is_first_user = user_count == 1
    if not is_first_user:
        with override_language(user_profile.realm.default_language):
            message = _("{user} just signed up for OneHash Connect. (total: {user_count})").format(
                user=silent_mention_syntax_for_user(user_profile), user_count=user_count
            )

        # if settings.BILLING_ENABLED:
        #     from corporate.lib.registration import generate_licenses_low_warning_message_if_required

        #     licenses_low_warning_message = generate_licenses_low_warning_message_if_required(
        #         user_profile.realm
        #     )
        #     if licenses_low_warning_message is not None:
        #         message += "\n"
        #         message += licenses_low_warning_message

        # send_message_to_signup_notification_stream(sender, user_profile.realm, message)

        if settings.ONEHASH_BILLING_ENABLED:
            from onehash_corporate.lib.registration import generate_licenses_low_warning_message_if_required

            licenses_low_warning_message = generate_licenses_low_warning_message_if_required(
                user_profile.realm
            )
            if licenses_low_warning_message is not None:
                message += "\n"
                message += licenses_low_warning_message

        send_message_to_signup_notification_stream(sender, user_profile.realm, message)



def set_up_streams_for_new_human_user(
    *,
    user_profile: UserProfile,
    prereg_user: Optional[PreregistrationUser] = None,
    default_stream_groups: Sequence[DefaultStreamGroup] = [],
) -> None:
    realm = user_profile.realm

    if prereg_user is not None:
        streams: List[Stream] = list(prereg_user.streams.all())
        acting_user: Optional[UserProfile] = prereg_user.referred_by

        # A PregistrationUser should not be used for another UserProfile
        assert prereg_user.created_user is None, "PregistrationUser should not be reused"
    else:
        streams = []
        acting_user = None

    user_was_invited = prereg_user is not None and (
        prereg_user.referred_by is not None or prereg_user.multiuse_invite is not None
    )

    # If the Preregistration object didn't explicitly list some streams (it
    # happens when user directly signs up without any invitation), we add the
    # default streams for the realm. Note that we are fine with "slim" Stream
    # objects for calling bulk_add_subscriptions and add_new_user_history,
    # which we verify in StreamSetupTest tests that check query counts.
    if len(streams) == 0 and not user_was_invited:
        streams = get_slim_realm_default_streams(realm.id)

    for default_stream_group in default_stream_groups:
        default_stream_group_streams = default_stream_group.streams.all()
        for stream in default_stream_group_streams:
            if stream not in streams:
                streams.append(stream)

    bulk_add_subscriptions(
        realm,
        streams,
        [user_profile],
        from_user_creation=True,
        acting_user=acting_user,
    )

    add_new_user_history(user_profile, streams)


def add_new_user_history(user_profile: UserProfile, streams: Iterable[Stream]) -> None:
    """
    Give the user some messages in their feed, so that they can learn how to
    use the home view in a realistic way after finishing the tutorial.

    Mark the very most recent messages as unread.
    """

    # Find recipient ids for the user's streams that were passed to us.
    # (Only look at public streams.)
    recipient_ids = [stream.recipient_id for stream in streams if not stream.invite_only]

    # Start by finding recent messages matching those recipients.
    cutoff_date = timezone_now() - ONBOARDING_RECENT_TIMEDELTA
    recent_message_ids = set(
        Message.objects.filter(
            # Uses index: zerver_message_realm_recipient_id
            realm_id=user_profile.realm_id,
            recipient_id__in=recipient_ids,
            date_sent__gt=cutoff_date,
        )
        .order_by("-id")
        .values_list("id", flat=True)[0:MAX_NUM_ONBOARDING_MESSAGES]
    )

    if len(recent_message_ids) > 0:
        # Handle the race condition where a message arrives between
        # bulk_add_subscriptions above and the Message query just above
        already_used_ids = set(
            UserMessage.objects.filter(
                message_id__in=recent_message_ids, user_profile=user_profile
            ).values_list("message_id", flat=True)
        )

        # Exclude the already-used ids and sort them.
        backfill_message_ids = sorted(recent_message_ids - already_used_ids)

        # Find which message ids we should mark as read.
        # (We don't want too many unread messages.)
        older_message_ids = set(backfill_message_ids[:-MAX_NUM_ONBOARDING_UNREAD_MESSAGES])

        # Create UserMessage rows for the backfill.
        ums_to_create = []
        for message_id in backfill_message_ids:
            um = UserMessage(user_profile=user_profile, message_id=message_id)
            if message_id in older_message_ids:
                um.flags = UserMessage.flags.read
            ums_to_create.append(um)

        UserMessage.objects.bulk_create(ums_to_create)


# Does the processing for a new user account:
# * Subscribes to default/invitation streams
# * Fills in some recent historical messages
# * Notifies other users in realm and Zulip about the signup
# * Deactivates PreregistrationUser objects
def process_new_human_user(
    user_profile: UserProfile,
    prereg_user: Optional[PreregistrationUser] = None,
    default_stream_groups: Sequence[DefaultStreamGroup] = [],
    realm_creation: bool = False,
) -> None:
    # subscribe to default/invitation streams and
    # fill in some recent historical messages
    set_up_streams_for_new_human_user(
        user_profile=user_profile,
        prereg_user=prereg_user,
        default_stream_groups=default_stream_groups,
    )

    realm = user_profile.realm
    mit_beta_user = realm.is_zephyr_mirror_realm

    # mit_beta_users don't have a referred_by field
    if (
        not mit_beta_user
        and prereg_user is not None
        and prereg_user.referred_by is not None
        and prereg_user.referred_by.is_active
    ):
        # This is a cross-realm direct message.
        with override_language(prereg_user.referred_by.default_language):
            internal_send_private_message(
                get_system_bot(settings.NOTIFICATION_BOT, prereg_user.referred_by.realm_id),
                prereg_user.referred_by,
<<<<<<< HEAD
                _("{user} accepted your invitation to join OneHash Connect!").format(
                    user=f"{user_profile.full_name} <`{user_profile.email}`>"
=======
                _("{user} accepted your invitation to join Zulip!").format(
                    user=silent_mention_syntax_for_user(user_profile)
>>>>>>> 53f40133
                ),
            )

    # For the sake of tracking the history of UserProfiles,
    # we want to tie the newly created user to the PreregistrationUser
    # it was created from.
    if prereg_user is not None:
        prereg_user.status = confirmation_settings.STATUS_USED
        prereg_user.created_user = user_profile
        prereg_user.save(update_fields=["status", "created_user"])

    # Mark any other PreregistrationUsers in the realm that are STATUS_USED as
    # inactive so we can keep track of the PreregistrationUser we
    # actually used for analytics.
    if prereg_user is not None:
        PreregistrationUser.objects.filter(
            email__iexact=user_profile.delivery_email, realm=user_profile.realm
        ).exclude(id=prereg_user.id).update(status=confirmation_settings.STATUS_REVOKED)
    else:
        PreregistrationUser.objects.filter(
            email__iexact=user_profile.delivery_email, realm=user_profile.realm
        ).update(status=confirmation_settings.STATUS_REVOKED)

    if prereg_user is not None and prereg_user.referred_by is not None:
        notify_invites_changed(user_profile.realm, changed_invite_referrer=prereg_user.referred_by)

    notify_new_user(user_profile)
    # Clear any scheduled invitation emails to prevent them
    # from being sent after the user is created.
    clear_scheduled_invitation_emails(user_profile.delivery_email)
    if realm.send_welcome_emails:
        enqueue_welcome_emails(user_profile, realm_creation)

    # Schedule an initial email with the user's
    # new account details and log-in information.
    send_account_registered_email(user_profile, realm_creation)

    # We have an import loop here; it's intentional, because we want
    # to keep all the onboarding code in zerver/lib/onboarding.py.
    from zerver.lib.onboarding import send_initial_direct_message

    send_initial_direct_message(user_profile)


def notify_created_user(user_profile: UserProfile, notify_user_ids: List[int]) -> None:
    user_row = user_profile_to_user_row(user_profile)

    format_user_row_kwargs: Dict[str, Any] = {
        "realm_id": user_profile.realm_id,
        "row": user_row,
        # Since we don't know what the client
        # supports at this point in the code, we
        # just assume client_gravatar and
        # user_avatar_url_field_optional = False :(
        "client_gravatar": False,
        "user_avatar_url_field_optional": False,
        # We assume there's no custom profile
        # field data for a new user; initial
        # values are expected to be added in a
        # later event.
        "custom_profile_field_data": {},
    }

    user_ids_without_access_to_created_user: List[int] = []
    users_with_access_to_created_users: List[UserProfile] = []

    if notify_user_ids:
        # This is currently used to send creation event when a guest
        # gains access to a user, so we depend on the caller to make
        # sure that only accessible users receive the user data.
        users_with_access_to_created_users = list(
            user_profile.realm.get_active_users().filter(id__in=notify_user_ids)
        )
    else:
        active_realm_users = list(user_profile.realm.get_active_users())

        # This call to user_access_restricted_in_realm results in
        # one extra query in the user creation codepath to check
        # "realm.can_access_all_users_group.name" because we do
        # not prefetch realm and its related fields when fetching
        # PreregistrationUser object.
        if user_access_restricted_in_realm(user_profile):
            for user in active_realm_users:
                if user.is_guest:
                    # This logic assumes that can_access_all_users_group
                    # setting can only be set to EVERYONE or MEMBERS.
                    user_ids_without_access_to_created_user.append(user.id)
                else:
                    users_with_access_to_created_users.append(user)
        else:
            users_with_access_to_created_users = active_realm_users

    user_ids_with_real_email_access = []
    user_ids_without_real_email_access = []

    person_for_real_email_access_users = None
    person_for_without_real_email_access_users = None
    for recipient_user in users_with_access_to_created_users:
        if can_access_delivery_email(
            recipient_user, user_profile.id, user_row["email_address_visibility"]
        ):
            user_ids_with_real_email_access.append(recipient_user.id)
            if person_for_real_email_access_users is None:
                # This caller assumes that "format_user_row" only depends on
                # specific value of "acting_user" among users in a realm in
                # email_address_visibility.
                person_for_real_email_access_users = format_user_row(
                    **format_user_row_kwargs,
                    acting_user=recipient_user,
                )
        else:
            user_ids_without_real_email_access.append(recipient_user.id)
            if person_for_without_real_email_access_users is None:
                person_for_without_real_email_access_users = format_user_row(
                    **format_user_row_kwargs,
                    acting_user=recipient_user,
                )

    if user_ids_with_real_email_access:
        assert person_for_real_email_access_users is not None
        event: Dict[str, Any] = dict(
            type="realm_user", op="add", person=person_for_real_email_access_users
        )
        send_event_on_commit(user_profile.realm, event, user_ids_with_real_email_access)

    if user_ids_without_real_email_access:
        assert person_for_without_real_email_access_users is not None
        event = dict(type="realm_user", op="add", person=person_for_without_real_email_access_users)
        send_event_on_commit(user_profile.realm, event, user_ids_without_real_email_access)

    if user_ids_without_access_to_created_user:
        event = dict(
            type="realm_user",
            op="add",
            person=get_data_for_inaccessible_user(user_profile.realm, user_profile.id),
            inaccessible_user=True,
        )
        send_event_on_commit(user_profile.realm, event, user_ids_without_access_to_created_user)


def created_bot_event(user_profile: UserProfile) -> Dict[str, Any]:
    def stream_name(stream: Optional[Stream]) -> Optional[str]:
        if not stream:
            return None
        return stream.name

    default_sending_stream_name = stream_name(user_profile.default_sending_stream)
    default_events_register_stream_name = stream_name(user_profile.default_events_register_stream)

    bot = dict(
        email=user_profile.email,
        user_id=user_profile.id,
        full_name=user_profile.full_name,
        bot_type=user_profile.bot_type,
        is_active=user_profile.is_active,
        api_key=get_api_key(user_profile),
        default_sending_stream=default_sending_stream_name,
        default_events_register_stream=default_events_register_stream_name,
        default_all_public_streams=user_profile.default_all_public_streams,
        avatar_url=avatar_url(user_profile),
        services=get_service_dicts_for_bot(user_profile.id),
    )

    # Set the owner key only when the bot has an owner.
    # The default bots don't have an owner. So don't
    # set the owner key while reactivating them.
    if user_profile.bot_owner_id is not None:
        bot["owner_id"] = user_profile.bot_owner_id

    return dict(type="realm_bot", op="add", bot=bot)


def notify_created_bot(user_profile: UserProfile) -> None:
    event = created_bot_event(user_profile)
    send_event_on_commit(user_profile.realm, event, bot_owner_user_ids(user_profile))


def do_create_user(
    email: str,
    password: Optional[str],
    realm: Realm,
    full_name: str,
    bot_type: Optional[int] = None,
    role: Optional[int] = None,
    bot_owner: Optional[UserProfile] = None,
    tos_version: Optional[str] = None,
    timezone: str = "",
    avatar_source: str = UserProfile.AVATAR_FROM_GRAVATAR,
    default_language: Optional[str] = None,
    default_sending_stream: Optional[Stream] = None,
    default_events_register_stream: Optional[Stream] = None,
    default_all_public_streams: Optional[bool] = None,
    prereg_user: Optional[PreregistrationUser] = None,
    prereg_realm: Optional[PreregistrationRealm] = None,
    default_stream_groups: Sequence[DefaultStreamGroup] = [],
    source_profile: Optional[UserProfile] = None,
    realm_creation: bool = False,
    *,
    acting_user: Optional[UserProfile],
    enable_marketing_emails: bool = True,
    email_address_visibility: Optional[int] = None,
) -> UserProfile:
    with transaction.atomic():
        user_profile = create_user(
            email=email,
            password=password,
            realm=realm,
            full_name=full_name,
            role=role,
            bot_type=bot_type,
            bot_owner=bot_owner,
            tos_version=tos_version,
            timezone=timezone,
            avatar_source=avatar_source,
            default_language=default_language,
            default_sending_stream=default_sending_stream,
            default_events_register_stream=default_events_register_stream,
            default_all_public_streams=default_all_public_streams,
            source_profile=source_profile,
            enable_marketing_emails=enable_marketing_emails,
            email_address_visibility=email_address_visibility,
        )

        event_time = user_profile.date_joined
        if not acting_user:
            acting_user = user_profile
        RealmAuditLog.objects.create(
            realm=user_profile.realm,
            acting_user=acting_user,
            modified_user=user_profile,
            event_type=RealmAuditLog.USER_CREATED,
            event_time=event_time,
            extra_data={
                RealmAuditLog.ROLE_COUNT: realm_user_count_by_role(user_profile.realm),
            },
        )
        maybe_enqueue_audit_log_upload(user_profile.realm)

        if realm_creation:
            # If this user just created a realm, make sure they are
            # properly tagged as the creator of the realm.
            realm_creation_audit_log = (
                RealmAuditLog.objects.filter(event_type=RealmAuditLog.REALM_CREATED, realm=realm)
                .order_by("id")
                .last()
            )
            assert realm_creation_audit_log is not None
            realm_creation_audit_log.acting_user = user_profile
            realm_creation_audit_log.save(update_fields=["acting_user"])

        do_increment_logging_stat(
            user_profile.realm,
            COUNT_STATS["active_users_log:is_bot:day"],
            user_profile.is_bot,
            event_time,
        )
<<<<<<< HEAD
        # if settings.BILLING_ENABLED:
        #     update_license_ledger_if_needed(user_profile.realm, event_time)
        if settings.ONEHASH_BILLING_ENABLED:
            update_license_ledger_if_needed(user_profile.realm, event_time)
=======
        if settings.BILLING_ENABLED:
            billing_session = RealmBillingSession(user=user_profile, realm=user_profile.realm)
            billing_session.update_license_ledger_if_needed(event_time)
>>>>>>> 53f40133

        system_user_group = get_system_user_group_for_user(user_profile)
        UserGroupMembership.objects.create(user_profile=user_profile, user_group=system_user_group)
        RealmAuditLog.objects.create(
            realm=user_profile.realm,
            modified_user=user_profile,
            modified_user_group=system_user_group,
            event_type=RealmAuditLog.USER_GROUP_DIRECT_USER_MEMBERSHIP_ADDED,
            event_time=event_time,
            acting_user=acting_user,
        )

        if user_profile.role == UserProfile.ROLE_MEMBER and not user_profile.is_provisional_member:
            full_members_system_group = UserGroup.objects.get(
                name=SystemGroups.FULL_MEMBERS,
                realm=user_profile.realm,
                is_system_group=True,
            )
            UserGroupMembership.objects.create(
                user_profile=user_profile, user_group=full_members_system_group
            )
            RealmAuditLog.objects.create(
                realm=user_profile.realm,
                modified_user=user_profile,
                modified_user_group=full_members_system_group,
                event_type=RealmAuditLog.USER_GROUP_DIRECT_USER_MEMBERSHIP_ADDED,
                event_time=event_time,
                acting_user=acting_user,
            )

    # Note that for bots, the caller will send an additional event
    # with bot-specific info like services.
    notify_created_user(user_profile, [])

    do_send_user_group_members_update_event("add_members", system_user_group, [user_profile.id])
    if user_profile.role == UserProfile.ROLE_MEMBER and not user_profile.is_provisional_member:
        do_send_user_group_members_update_event(
            "add_members", full_members_system_group, [user_profile.id]
        )

    if prereg_realm is not None:
        prereg_realm.created_user = user_profile
        prereg_realm.save(update_fields=["created_user"])

    if bot_type is None:
        process_new_human_user(
            user_profile,
            prereg_user=prereg_user,
            default_stream_groups=default_stream_groups,
            realm_creation=realm_creation,
        )

    if realm_creation:
        assert realm.signup_notifications_stream is not None
        bulk_add_subscriptions(
            realm, [realm.signup_notifications_stream], [user_profile], acting_user=None
        )

        from zerver.lib.onboarding import send_initial_realm_messages

        send_initial_realm_messages(realm)

    return user_profile


def do_activate_mirror_dummy_user(
    user_profile: UserProfile, *, acting_user: Optional[UserProfile]
) -> None:
    """Called to have a user "take over" a "mirror dummy" user
    (i.e. is_mirror_dummy=True) account when they sign up with the
    same email address.

    Essentially, the result should be as though we had created the
    UserProfile just now with do_create_user, except that the mirror
    dummy user may appear as the recipient or sender of messages from
    before their account was fully created.

    TODO: This function likely has bugs resulting from this being a
    parallel code path to do_create_user; e.g. it likely does not
    handle preferences or default streams properly.
    """
    with transaction.atomic():
        change_user_is_active(user_profile, True)
        user_profile.is_mirror_dummy = False
        user_profile.set_unusable_password()
        user_profile.date_joined = timezone_now()
        user_profile.tos_version = settings.TERMS_OF_SERVICE_VERSION
        user_profile.save(
            update_fields=["date_joined", "password", "is_mirror_dummy", "tos_version"]
        )

        event_time = user_profile.date_joined
        RealmAuditLog.objects.create(
            realm=user_profile.realm,
            modified_user=user_profile,
            acting_user=acting_user,
            event_type=RealmAuditLog.USER_ACTIVATED,
            event_time=event_time,
            extra_data={
                RealmAuditLog.ROLE_COUNT: realm_user_count_by_role(user_profile.realm),
            },
        )
        maybe_enqueue_audit_log_upload(user_profile.realm)
        do_increment_logging_stat(
            user_profile.realm,
            COUNT_STATS["active_users_log:is_bot:day"],
            user_profile.is_bot,
            event_time,
        )
<<<<<<< HEAD
        # if settings.BILLING_ENABLED:
        #     update_license_ledger_if_needed(user_profile.realm, event_time)
        if settings.ONEHASH_BILLING_ENABLED:
            update_license_ledger_if_needed(user_profile.realm, event_time)
=======
        if settings.BILLING_ENABLED:
            billing_session = RealmBillingSession(user=user_profile, realm=user_profile.realm)
            billing_session.update_license_ledger_if_needed(event_time)
>>>>>>> 53f40133

    notify_created_user(user_profile, [])


@transaction.atomic(savepoint=False)
def do_reactivate_user(user_profile: UserProfile, *, acting_user: Optional[UserProfile]) -> None:
    """Reactivate a user that had previously been deactivated"""
    if user_profile.is_mirror_dummy:
        raise JsonableError(
            _("Cannot activate a placeholder account; ask the user to sign up, instead.")
        )
    change_user_is_active(user_profile, True)

    event_time = timezone_now()
    RealmAuditLog.objects.create(
        realm=user_profile.realm,
        modified_user=user_profile,
        acting_user=acting_user,
        event_type=RealmAuditLog.USER_REACTIVATED,
        event_time=event_time,
        extra_data={
            RealmAuditLog.ROLE_COUNT: realm_user_count_by_role(user_profile.realm),
        },
    )
    maybe_enqueue_audit_log_upload(user_profile.realm)

    bot_owner_changed = False
    if (
        user_profile.is_bot
        and user_profile.bot_owner is not None
        and not user_profile.bot_owner.is_active
        and acting_user is not None
    ):
        previous_owner = user_profile.bot_owner
        user_profile.bot_owner = acting_user
        user_profile.save()  # Can't use update_fields because of how the foreign key works.
        RealmAuditLog.objects.create(
            realm=user_profile.realm,
            acting_user=acting_user,
            modified_user=user_profile,
            event_type=RealmAuditLog.USER_BOT_OWNER_CHANGED,
            event_time=event_time,
        )
        bot_owner_changed = True

    do_increment_logging_stat(
        user_profile.realm,
        COUNT_STATS["active_users_log:is_bot:day"],
        user_profile.is_bot,
        event_time,
    )
<<<<<<< HEAD
    # if settings.BILLING_ENABLED:
    #     update_license_ledger_if_needed(user_profile.realm, event_time)
    if settings.ONEHASH_BILLING_ENABLED:
        update_license_ledger_if_needed(user_profile.realm, event_time)
=======
    if settings.BILLING_ENABLED:
        billing_session = RealmBillingSession(user=user_profile, realm=user_profile.realm)
        billing_session.update_license_ledger_if_needed(event_time)
>>>>>>> 53f40133

    event = dict(
        type="realm_user", op="update", person=dict(user_id=user_profile.id, is_active=True)
    )
    send_event_on_commit(user_profile.realm, event, active_user_ids(user_profile.realm_id))

    if user_profile.is_bot:
        event = dict(
            type="realm_bot",
            op="update",
            bot=dict(
                user_id=user_profile.id,
                is_active=True,
            ),
        )
        send_event_on_commit(user_profile.realm, event, bot_owner_user_ids(user_profile))

        if bot_owner_changed:
            from zerver.actions.bots import send_bot_owner_update_events

            assert acting_user is not None
            send_bot_owner_update_events(user_profile, acting_user, previous_owner)

    if bot_owner_changed:
        from zerver.actions.bots import remove_bot_from_inaccessible_private_streams

        remove_bot_from_inaccessible_private_streams(user_profile, acting_user=acting_user)

    subscribed_recipient_ids = Subscription.objects.filter(
        user_profile_id=user_profile.id, active=True, recipient__type=Recipient.STREAM
    ).values_list("recipient__type_id", flat=True)
    subscribed_streams = Stream.objects.filter(id__in=subscribed_recipient_ids, deactivated=False)
    subscriber_peer_info = bulk_get_subscriber_peer_info(
        realm=user_profile.realm,
        streams=subscribed_streams,
    )

    altered_user_dict: Dict[int, Set[int]] = defaultdict(set)
    for stream in subscribed_streams:
        altered_user_dict[stream.id] = {user_profile.id}

    stream_dict = {stream.id: stream for stream in subscribed_streams}

    send_peer_subscriber_events(
        op="peer_add",
        realm=user_profile.realm,
        altered_user_dict=altered_user_dict,
        stream_dict=stream_dict,
        subscriber_peer_info=subscriber_peer_info,
    )<|MERGE_RESOLUTION|>--- conflicted
+++ resolved
@@ -55,16 +55,9 @@
 )
 from zerver.tornado.django_api import send_event_on_commit
 
-<<<<<<< HEAD
-# if settings.BILLING_ENABLED:
-#     from corporate.lib.stripe import update_license_ledger_if_needed
 if settings.ONEHASH_BILLING_ENABLED:
-    from onehash_corporate.lib.stripe import update_license_ledger_if_needed
-=======
-if settings.BILLING_ENABLED:
-    from corporate.lib.stripe import RealmBillingSession
-
->>>>>>> 53f40133
+    from onehash_corporate.lib.stripe import RealmBillingSession
+
 
 MAX_NUM_ONBOARDING_MESSAGES = 1000
 MAX_NUM_ONBOARDING_UNREAD_MESSAGES = 20
@@ -278,13 +271,8 @@
             internal_send_private_message(
                 get_system_bot(settings.NOTIFICATION_BOT, prereg_user.referred_by.realm_id),
                 prereg_user.referred_by,
-<<<<<<< HEAD
-                _("{user} accepted your invitation to join OneHash Connect!").format(
-                    user=f"{user_profile.full_name} <`{user_profile.email}`>"
-=======
-                _("{user} accepted your invitation to join Zulip!").format(
+                _("{user} accepted your invitation to join Connect!").format(
                     user=silent_mention_syntax_for_user(user_profile)
->>>>>>> 53f40133
                 ),
             )
 
@@ -541,16 +529,9 @@
             user_profile.is_bot,
             event_time,
         )
-<<<<<<< HEAD
-        # if settings.BILLING_ENABLED:
-        #     update_license_ledger_if_needed(user_profile.realm, event_time)
         if settings.ONEHASH_BILLING_ENABLED:
-            update_license_ledger_if_needed(user_profile.realm, event_time)
-=======
-        if settings.BILLING_ENABLED:
             billing_session = RealmBillingSession(user=user_profile, realm=user_profile.realm)
             billing_session.update_license_ledger_if_needed(event_time)
->>>>>>> 53f40133
 
         system_user_group = get_system_user_group_for_user(user_profile)
         UserGroupMembership.objects.create(user_profile=user_profile, user_group=system_user_group)
@@ -660,16 +641,9 @@
             user_profile.is_bot,
             event_time,
         )
-<<<<<<< HEAD
-        # if settings.BILLING_ENABLED:
-        #     update_license_ledger_if_needed(user_profile.realm, event_time)
         if settings.ONEHASH_BILLING_ENABLED:
-            update_license_ledger_if_needed(user_profile.realm, event_time)
-=======
-        if settings.BILLING_ENABLED:
             billing_session = RealmBillingSession(user=user_profile, realm=user_profile.realm)
             billing_session.update_license_ledger_if_needed(event_time)
->>>>>>> 53f40133
 
     notify_created_user(user_profile, [])
 
@@ -721,16 +695,9 @@
         user_profile.is_bot,
         event_time,
     )
-<<<<<<< HEAD
-    # if settings.BILLING_ENABLED:
-    #     update_license_ledger_if_needed(user_profile.realm, event_time)
     if settings.ONEHASH_BILLING_ENABLED:
-        update_license_ledger_if_needed(user_profile.realm, event_time)
-=======
-    if settings.BILLING_ENABLED:
         billing_session = RealmBillingSession(user=user_profile, realm=user_profile.realm)
         billing_session.update_license_ledger_if_needed(event_time)
->>>>>>> 53f40133
 
     event = dict(
         type="realm_user", op="update", person=dict(user_id=user_profile.id, is_active=True)
