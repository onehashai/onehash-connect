import secrets
from collections import defaultdict
from email.headerregistry import Address
from typing import Any, Dict, List, Optional

from django.conf import settings
from django.db import transaction
from django.utils.timezone import now as timezone_now

from analytics.lib.counts import COUNT_STATS, do_increment_logging_stat
from zerver.actions.invites import revoke_invites_generated_by_user
from zerver.actions.user_groups import (
    do_send_user_group_members_update_event,
    update_users_in_full_members_system_group,
)
from zerver.lib.avatar import avatar_url_from_dict
from zerver.lib.bot_config import ConfigError, get_bot_config, get_bot_configs, set_bot_config
from zerver.lib.cache import bot_dict_fields
from zerver.lib.create_user import create_user
from zerver.lib.remote_server import maybe_enqueue_audit_log_upload
from zerver.lib.send_email import clear_scheduled_emails
from zerver.lib.sessions import delete_user_sessions
from zerver.lib.stream_subscription import bulk_get_subscriber_peer_info
from zerver.lib.stream_traffic import get_streams_traffic
from zerver.lib.streams import get_streams_for_user, stream_to_dict
from zerver.lib.user_counts import realm_user_count_by_role
from zerver.lib.user_groups import get_system_user_group_for_user
from zerver.lib.users import (
    get_active_bots_owned_by_user,
    get_user_ids_who_can_access_user,
    get_users_involved_in_dms_with_target_users,
    user_access_restricted_in_realm,
)
from zerver.models import (
    Message,
    Realm,
    RealmAuditLog,
    Recipient,
    Service,
    Stream,
    Subscription,
    UserGroupMembership,
    UserProfile,
    active_non_guest_user_ids,
    active_user_ids,
    bot_owner_user_ids,
    get_bot_dicts_in_realm,
    get_bot_services,
    get_fake_email_domain,
    get_user_profile_by_id,
)
from zerver.tornado.django_api import send_event, send_event_on_commit

<<<<<<< HEAD
# if settings.BILLING_ENABLED:
#     from corporate.lib.stripe import update_license_ledger_if_needed
if settings.ONEHASH_BILLING_ENABLED:
    from onehash_corporate.lib.stripe import update_license_ledger_if_needed
=======
if settings.BILLING_ENABLED:
    from corporate.lib.stripe import RealmBillingSession
>>>>>>> 53f40133


def do_delete_user(user_profile: UserProfile, *, acting_user: Optional[UserProfile]) -> None:
    if user_profile.realm.is_zephyr_mirror_realm:
        raise AssertionError("Deleting zephyr mirror users is not supported")

    do_deactivate_user(user_profile, acting_user=acting_user)

    subscribed_huddle_recipient_ids = set(
        Subscription.objects.filter(
            user_profile=user_profile, recipient__type=Recipient.HUDDLE
        ).values_list("recipient_id", flat=True)
    )
    user_id = user_profile.id
    realm = user_profile.realm
    date_joined = user_profile.date_joined
    personal_recipient = user_profile.recipient

    with transaction.atomic():
        user_profile.delete()
        # Recipient objects don't get deleted through CASCADE, so we need to handle
        # the user's personal recipient manually. This will also delete all Messages pointing
        # to this recipient (all direct messages sent to the user).
        assert personal_recipient is not None
        personal_recipient.delete()
        replacement_user = create_user(
            force_id=user_id,
            email=Address(
                username=f"deleteduser{user_id}", domain=get_fake_email_domain(realm.host)
            ).addr_spec,
            password=None,
            realm=realm,
            full_name=f"Deleted User {user_id}",
            active=False,
            is_mirror_dummy=True,
            force_date_joined=date_joined,
        )
        subs_to_recreate = [
            Subscription(
                user_profile=replacement_user,
                recipient=recipient,
                is_user_active=replacement_user.is_active,
            )
            for recipient in Recipient.objects.filter(id__in=subscribed_huddle_recipient_ids)
        ]
        Subscription.objects.bulk_create(subs_to_recreate)

        RealmAuditLog.objects.create(
            realm=replacement_user.realm,
            modified_user=replacement_user,
            acting_user=acting_user,
            event_type=RealmAuditLog.USER_DELETED,
            event_time=timezone_now(),
        )


def do_delete_user_preserving_messages(user_profile: UserProfile) -> None:
    """This is a version of do_delete_user which does not delete messages
    that the user was a participant in, and thus is less potentially
    disruptive to other users.

    The code is a bit tricky, because we want to, at some point, call
    user_profile.delete() to trigger cascading deletions of related
    models - but we need to avoid the cascades deleting all messages
    sent by the user to avoid messing up history of public stream
    conversations that they may have participated in.

    Not recommended for general use due to the following quirks:
    * Does not live-update other clients via `send_event` about the
      user's new name, email, or other attributes.
    * Not guaranteed to clear caches containing the deleted users. The
      temporary user may be visible briefly in caches due to the
      UserProfile model's post_save hook.
    * Deletes `acting_user`/`modified_user` entries in RealmAuditLog,
      potentially leading to corruption in audit tables if the user had,
      for example, changed organization-level settings previously.
    * May violate invariants like deleting the only subscriber to a
      stream/group or the last owner in a realm.
    * Will remove MutedUser records for other users who might have
      muted this user.
    * Will destroy Attachment/ArchivedAttachment records for files
      uploaded by the user, making them inaccessible.
    * Will destroy ArchivedMessage records associated with the user,
      making them impossible to restore from backups.
    * Will destroy Reaction/Submessage objects for reactions/poll
      votes done by the user.

    Most of these issues are not relevant for the common case that the
    user being deleted hasn't used Zulip extensively.

    It is possible a different algorithm that worked via overwriting
    the UserProfile's values with RealmUserDefault values, as well as
    a targeted set of deletions of cascading models (`Subscription`,
    `UserMessage`, `CustomProfileFieldValue`, etc.) would be a cleaner
    path to a high quality system.

    Other lesser quirks to be aware of:
    * The deleted user will disappear from all "Read receipts"
      displays, as all UserMessage rows will have been deleted.
    * Raw Markdown syntax mentioning the user still contain their
      original name (though modern clients will look up the user via
      `data-user-id` and display the current name). This is hard to
      change, and not important, since nothing prevents other users from
      just typing the user's name in their own messages.
    * Consumes a user ID sequence number, resulting in gaps in the
      space of user IDs that contain actual users.

    """
    if user_profile.realm.is_zephyr_mirror_realm:
        raise AssertionError("Deleting zephyr mirror users is not supported")

    do_deactivate_user(user_profile, acting_user=None)

    user_id = user_profile.id
    personal_recipient = user_profile.recipient
    realm = user_profile.realm
    date_joined = user_profile.date_joined

    with transaction.atomic():
        # The strategy is that before calling user_profile.delete(), we need to
        # reassign Messages  sent by the user to a dummy user, so that they don't
        # get affected by CASCADE. We cannot yet create a dummy user with .id
        # matching that of the user_profile, so the general scheme is:
        # 1. We create a *temporary* dummy for the initial re-assignment of messages.
        # 2. We delete the UserProfile.
        # 3. We create a replacement dummy user with its id matching what the UserProfile had.
        # 4. This is the intended, final replacement UserProfile, so we re-assign
        #    the messages from step (1) to it and delete the temporary dummy.
        #
        # We also do the same for Subscriptions - while they could be handled like
        # in do_delete_user by re-creating the objects after CASCADE deletion, the code
        # is cleaner by using the same re-assignment approach for them together with Messages.
        random_token = secrets.token_hex(16)
        temp_replacement_user = create_user(
            email=f"temp_deleteduser{random_token}@{get_fake_email_domain(realm.host)}",
            password=None,
            realm=realm,
            full_name=f"Deleted User {user_id} (temp)",
            active=False,
            is_mirror_dummy=True,
            force_date_joined=date_joined,
            create_personal_recipient=False,
        )
        # Uses index: zerver_message_realm_sender_recipient (prefix)
        Message.objects.filter(realm_id=realm.id, sender=user_profile).update(
            sender=temp_replacement_user
        )
        Subscription.objects.filter(
            user_profile=user_profile, recipient__type=Recipient.HUDDLE
        ).update(user_profile=temp_replacement_user)
        user_profile.delete()

        replacement_user = create_user(
            force_id=user_id,
            email=f"deleteduser{user_id}@{get_fake_email_domain(realm.host)}",
            password=None,
            realm=realm,
            full_name=f"Deleted User {user_id}",
            active=False,
            is_mirror_dummy=True,
            force_date_joined=date_joined,
            create_personal_recipient=False,
        )
        # We don't delete the personal recipient to preserve  personal messages!
        # Now, the personal recipient belong to replacement_user, because
        # personal_recipient.type_id is equal to replacement_user.id.
        replacement_user.recipient = personal_recipient
        replacement_user.save(update_fields=["recipient"])

        # Uses index: zerver_message_realm_sender_recipient (prefix)
        Message.objects.filter(realm_id=realm.id, sender=temp_replacement_user).update(
            sender=replacement_user
        )
        Subscription.objects.filter(
            user_profile=temp_replacement_user, recipient__type=Recipient.HUDDLE
        ).update(user_profile=replacement_user, is_user_active=replacement_user.is_active)
        temp_replacement_user.delete()

        RealmAuditLog.objects.create(
            realm=replacement_user.realm,
            modified_user=replacement_user,
            acting_user=None,
            event_type=RealmAuditLog.USER_DELETED_PRESERVING_MESSAGES,
            event_time=timezone_now(),
        )


def change_user_is_active(user_profile: UserProfile, value: bool) -> None:
    """
    Helper function for changing the .is_active field. Not meant as a standalone function
    in production code as properly activating/deactivating users requires more steps.
    This changes the is_active value and saves it, while ensuring
    Subscription.is_user_active values are updated in the same db transaction.
    """
    with transaction.atomic(savepoint=False):
        user_profile.is_active = value
        user_profile.save(update_fields=["is_active"])
        Subscription.objects.filter(user_profile=user_profile).update(is_user_active=value)


def send_events_for_user_deactivation(user_profile: UserProfile) -> None:
    event_deactivate_user = dict(
        type="realm_user",
        op="update",
        person=dict(user_id=user_profile.id, is_active=False),
    )
    realm = user_profile.realm

    if not user_access_restricted_in_realm(user_profile):
        send_event_on_commit(realm, event_deactivate_user, active_user_ids(realm.id))
        return

    non_guest_user_ids = active_non_guest_user_ids(realm.id)
    users_involved_in_dms_dict = get_users_involved_in_dms_with_target_users([user_profile], realm)

    # This code path is parallel to
    # get_subscribers_of_target_user_subscriptions, but can't reuse it
    # because we need to process stream and huddle subscriptions
    # separately.
    deactivated_user_subs = Subscription.objects.filter(
        user_profile=user_profile,
        recipient__type__in=[Recipient.STREAM, Recipient.HUDDLE],
        active=True,
    ).values_list("recipient_id", flat=True)
    subscribers_in_deactivated_user_subs = Subscription.objects.filter(
        recipient_id__in=list(deactivated_user_subs),
        recipient__type__in=[Recipient.STREAM, Recipient.HUDDLE],
        is_user_active=True,
        active=True,
    ).values_list("recipient__type", "user_profile_id")

    subscribers_in_deactivated_user_streams = set()
    subscribers_in_deactivated_user_huddles = set()
    for recipient_type, user_id in subscribers_in_deactivated_user_subs:
        if recipient_type == Recipient.HUDDLE:
            subscribers_in_deactivated_user_huddles.add(user_id)
        else:
            subscribers_in_deactivated_user_streams.add(user_id)

    users_with_access_to_deactivated_user = (
        set(non_guest_user_ids)
        | users_involved_in_dms_dict[user_profile.id]
        | subscribers_in_deactivated_user_huddles
    )
    if users_with_access_to_deactivated_user:
        send_event_on_commit(
            realm, event_deactivate_user, list(users_with_access_to_deactivated_user)
        )

    users_losing_access_to_deactivated_user = (
        subscribers_in_deactivated_user_streams - users_with_access_to_deactivated_user
    )
    if users_losing_access_to_deactivated_user:
        event_remove_user = dict(
            type="realm_user",
            op="remove",
            person=dict(user_id=user_profile.id, full_name=str(UserProfile.INACCESSIBLE_USER_NAME)),
        )
        send_event_on_commit(
            realm, event_remove_user, list(users_losing_access_to_deactivated_user)
        )


def do_deactivate_user(
    user_profile: UserProfile, _cascade: bool = True, *, acting_user: Optional[UserProfile]
) -> None:
    if not user_profile.is_active:
        return

    if _cascade:
        # We need to deactivate bots before the target user, to ensure
        # that a failure partway through this function cannot result
        # in only the user being deactivated.
        bot_profiles = get_active_bots_owned_by_user(user_profile)
        for profile in bot_profiles:
            do_deactivate_user(profile, _cascade=False, acting_user=acting_user)

    with transaction.atomic():
        if user_profile.realm.is_zephyr_mirror_realm:  # nocoverage
            # For zephyr mirror users, we need to make them a mirror dummy
            # again; otherwise, other users won't get the correct behavior
            # when trying to send messages to this person inside Zulip.
            #
            # Ideally, we need to also ensure their zephyr mirroring bot
            # isn't running, but that's a separate issue.
            user_profile.is_mirror_dummy = True
            user_profile.save(update_fields=["is_mirror_dummy"])

        change_user_is_active(user_profile, False)

        clear_scheduled_emails(user_profile.id)
        revoke_invites_generated_by_user(user_profile)

        event_time = timezone_now()
        RealmAuditLog.objects.create(
            realm=user_profile.realm,
            modified_user=user_profile,
            acting_user=acting_user,
            event_type=RealmAuditLog.USER_DEACTIVATED,
            event_time=event_time,
            extra_data={
                RealmAuditLog.ROLE_COUNT: realm_user_count_by_role(user_profile.realm),
            },
        )
        maybe_enqueue_audit_log_upload(user_profile.realm)
        do_increment_logging_stat(
            user_profile.realm,
            COUNT_STATS["active_users_log:is_bot:day"],
            user_profile.is_bot,
            event_time,
            increment=-1,
        )
<<<<<<< HEAD
        # if settings.BILLING_ENABLED:
        #     update_license_ledger_if_needed(user_profile.realm, event_time)
        if settings.ONEHASH_BILLING_ENABLED:
            update_license_ledger_if_needed(user_profile.realm, event_time)
=======
        if settings.BILLING_ENABLED:
            billing_session = RealmBillingSession(user=user_profile, realm=user_profile.realm)
            billing_session.update_license_ledger_if_needed(event_time)
>>>>>>> 53f40133

        transaction.on_commit(lambda: delete_user_sessions(user_profile))

        send_events_for_user_deactivation(user_profile)

        if user_profile.is_bot:
            event_deactivate_bot = dict(
                type="realm_bot",
                op="update",
                bot=dict(user_id=user_profile.id, is_active=False),
            )
            send_event_on_commit(
                user_profile.realm, event_deactivate_bot, bot_owner_user_ids(user_profile)
            )


def send_stream_events_for_role_update(
    user_profile: UserProfile, old_accessible_streams: List[Stream]
) -> None:
    current_accessible_streams = get_streams_for_user(
        user_profile,
        include_all_active=user_profile.is_realm_admin,
        include_web_public=True,
    )

    old_accessible_stream_ids = {stream.id for stream in old_accessible_streams}
    current_accessible_stream_ids = {stream.id for stream in current_accessible_streams}

    now_accessible_stream_ids = current_accessible_stream_ids - old_accessible_stream_ids
    if now_accessible_stream_ids:
        recent_traffic = get_streams_traffic(now_accessible_stream_ids, user_profile.realm)

        now_accessible_streams = [
            stream
            for stream in current_accessible_streams
            if stream.id in now_accessible_stream_ids
        ]
        event = dict(
            type="stream",
            op="create",
            streams=[stream_to_dict(stream, recent_traffic) for stream in now_accessible_streams],
        )
        send_event_on_commit(user_profile.realm, event, [user_profile.id])

        subscriber_peer_info = bulk_get_subscriber_peer_info(
            user_profile.realm, now_accessible_streams
        )
        for stream_id, stream_subscriber_set in subscriber_peer_info.subscribed_ids.items():
            peer_add_event = dict(
                type="subscription",
                op="peer_add",
                stream_ids=[stream_id],
                user_ids=sorted(stream_subscriber_set),
            )
            send_event_on_commit(user_profile.realm, peer_add_event, [user_profile.id])

    now_inaccessible_stream_ids = old_accessible_stream_ids - current_accessible_stream_ids
    if now_inaccessible_stream_ids:
        now_inaccessible_streams = [
            stream for stream in old_accessible_streams if stream.id in now_inaccessible_stream_ids
        ]
        event = dict(
            type="stream",
            op="delete",
            streams=[stream_to_dict(stream) for stream in now_inaccessible_streams],
        )
        send_event_on_commit(user_profile.realm, event, [user_profile.id])


@transaction.atomic(savepoint=False)
def do_change_user_role(
    user_profile: UserProfile, value: int, *, acting_user: Optional[UserProfile]
) -> None:
    # We want to both (a) take a lock on the UserProfile row, and (b)
    # modify the passed-in UserProfile object, so that callers see the
    # changes in the object they hold.  Unfortunately,
    # `select_for_update` cannot be combined with `refresh_from_db`
    # (https://code.djangoproject.com/ticket/28344).  Call
    # `select_for_update` and throw away the result, so that we know
    # we have the lock on the row, then re-fill the `user_profile`
    # object with the values now that the lock exists.
    UserProfile.objects.select_for_update().get(id=user_profile.id)
    user_profile.refresh_from_db()

    old_value = user_profile.role
    if old_value == value:
        return
    old_system_group = get_system_user_group_for_user(user_profile)

    previously_accessible_streams = get_streams_for_user(
        user_profile,
        include_web_public=True,
        include_all_active=user_profile.is_realm_admin,
    )

    user_profile.role = value
    user_profile.save(update_fields=["role"])
    RealmAuditLog.objects.create(
        realm=user_profile.realm,
        modified_user=user_profile,
        acting_user=acting_user,
        event_type=RealmAuditLog.USER_ROLE_CHANGED,
        event_time=timezone_now(),
        extra_data={
            RealmAuditLog.OLD_VALUE: old_value,
            RealmAuditLog.NEW_VALUE: value,
            RealmAuditLog.ROLE_COUNT: realm_user_count_by_role(user_profile.realm),
        },
    )
    maybe_enqueue_audit_log_upload(user_profile.realm)
    event = dict(
        type="realm_user", op="update", person=dict(user_id=user_profile.id, role=user_profile.role)
    )
    send_event_on_commit(user_profile.realm, event, get_user_ids_who_can_access_user(user_profile))

    UserGroupMembership.objects.filter(
        user_profile=user_profile, user_group=old_system_group
    ).delete()

    system_group = get_system_user_group_for_user(user_profile)
    now = timezone_now()
    UserGroupMembership.objects.create(user_profile=user_profile, user_group=system_group)
    RealmAuditLog.objects.bulk_create(
        [
            RealmAuditLog(
                realm=user_profile.realm,
                modified_user=user_profile,
                modified_user_group=old_system_group,
                event_type=RealmAuditLog.USER_GROUP_DIRECT_USER_MEMBERSHIP_REMOVED,
                event_time=now,
                acting_user=acting_user,
            ),
            RealmAuditLog(
                realm=user_profile.realm,
                modified_user=user_profile,
                modified_user_group=system_group,
                event_type=RealmAuditLog.USER_GROUP_DIRECT_USER_MEMBERSHIP_ADDED,
                event_time=now,
                acting_user=acting_user,
            ),
        ]
    )

    do_send_user_group_members_update_event("remove_members", old_system_group, [user_profile.id])

    do_send_user_group_members_update_event("add_members", system_group, [user_profile.id])

    if UserProfile.ROLE_MEMBER in [old_value, value]:
        update_users_in_full_members_system_group(
            user_profile.realm, [user_profile.id], acting_user=acting_user
        )

    send_stream_events_for_role_update(user_profile, previously_accessible_streams)


def do_change_is_billing_admin(user_profile: UserProfile, value: bool) -> None:
    user_profile.is_billing_admin = value
    user_profile.save(update_fields=["is_billing_admin"])
    event = dict(
        type="realm_user", op="update", person=dict(user_id=user_profile.id, is_billing_admin=value)
    )
    send_event(user_profile.realm, event, get_user_ids_who_can_access_user(user_profile))


def do_change_can_forge_sender(user_profile: UserProfile, value: bool) -> None:
    user_profile.can_forge_sender = value
    user_profile.save(update_fields=["can_forge_sender"])


def do_change_can_create_users(user_profile: UserProfile, value: bool) -> None:
    user_profile.can_create_users = value
    user_profile.save(update_fields=["can_create_users"])


def do_update_outgoing_webhook_service(
    bot_profile: UserProfile, service_interface: int, service_payload_url: str
) -> None:
    # TODO: First service is chosen because currently one bot can only have one service.
    # Update this once multiple services are supported.
    service = get_bot_services(bot_profile.id)[0]
    service.base_url = service_payload_url
    service.interface = service_interface
    service.save()
    send_event(
        bot_profile.realm,
        dict(
            type="realm_bot",
            op="update",
            bot=dict(
                user_id=bot_profile.id,
                services=[
                    dict(
                        base_url=service.base_url, interface=service.interface, token=service.token
                    )
                ],
            ),
        ),
        bot_owner_user_ids(bot_profile),
    )


def do_update_bot_config_data(bot_profile: UserProfile, config_data: Dict[str, str]) -> None:
    for key, value in config_data.items():
        set_bot_config(bot_profile, key, value)
    updated_config_data = get_bot_config(bot_profile)
    send_event(
        bot_profile.realm,
        dict(
            type="realm_bot",
            op="update",
            bot=dict(
                user_id=bot_profile.id,
                services=[dict(config_data=updated_config_data)],
            ),
        ),
        bot_owner_user_ids(bot_profile),
    )


def get_service_dicts_for_bot(user_profile_id: int) -> List[Dict[str, Any]]:
    user_profile = get_user_profile_by_id(user_profile_id)
    services = get_bot_services(user_profile_id)
    if user_profile.bot_type == UserProfile.OUTGOING_WEBHOOK_BOT:
        return [
            {
                "base_url": service.base_url,
                "interface": service.interface,
                "token": service.token,
            }
            for service in services
        ]
    elif user_profile.bot_type == UserProfile.EMBEDDED_BOT:
        try:
            return [
                {
                    "config_data": get_bot_config(user_profile),
                    "service_name": services[0].name,
                }
            ]
        # A ConfigError just means that there are no config entries for user_profile.
        except ConfigError:
            return []
    else:
        return []


def get_service_dicts_for_bots(
    bot_dicts: List[Dict[str, Any]], realm: Realm
) -> Dict[int, List[Dict[str, Any]]]:
    bot_profile_ids = [bot_dict["id"] for bot_dict in bot_dicts]
    bot_services_by_uid: Dict[int, List[Service]] = defaultdict(list)
    for service in Service.objects.filter(user_profile_id__in=bot_profile_ids):
        bot_services_by_uid[service.user_profile_id].append(service)

    embedded_bot_ids = [
        bot_dict["id"] for bot_dict in bot_dicts if bot_dict["bot_type"] == UserProfile.EMBEDDED_BOT
    ]
    embedded_bot_configs = get_bot_configs(embedded_bot_ids)

    service_dicts_by_uid: Dict[int, List[Dict[str, Any]]] = {}
    for bot_dict in bot_dicts:
        bot_profile_id = bot_dict["id"]
        bot_type = bot_dict["bot_type"]
        services = bot_services_by_uid[bot_profile_id]
        service_dicts: List[Dict[str, Any]] = []
        if bot_type == UserProfile.OUTGOING_WEBHOOK_BOT:
            service_dicts = [
                {
                    "base_url": service.base_url,
                    "interface": service.interface,
                    "token": service.token,
                }
                for service in services
            ]
        elif bot_type == UserProfile.EMBEDDED_BOT and bot_profile_id in embedded_bot_configs:
            bot_config = embedded_bot_configs[bot_profile_id]
            service_dicts = [
                {
                    "config_data": bot_config,
                    "service_name": services[0].name,
                }
            ]
        service_dicts_by_uid[bot_profile_id] = service_dicts
    return service_dicts_by_uid


def get_owned_bot_dicts(
    user_profile: UserProfile, include_all_realm_bots_if_admin: bool = True
) -> List[Dict[str, Any]]:
    if user_profile.is_realm_admin and include_all_realm_bots_if_admin:
        result = get_bot_dicts_in_realm(user_profile.realm)
    else:
        result = UserProfile.objects.filter(
            realm=user_profile.realm, is_bot=True, bot_owner=user_profile
        ).values(*bot_dict_fields)
    services_by_ids = get_service_dicts_for_bots(result, user_profile.realm)
    return [
        {
            "email": botdict["email"],
            "user_id": botdict["id"],
            "full_name": botdict["full_name"],
            "bot_type": botdict["bot_type"],
            "is_active": botdict["is_active"],
            "api_key": botdict["api_key"],
            "default_sending_stream": botdict["default_sending_stream__name"],
            "default_events_register_stream": botdict["default_events_register_stream__name"],
            "default_all_public_streams": botdict["default_all_public_streams"],
            "owner_id": botdict["bot_owner_id"],
            "avatar_url": avatar_url_from_dict(botdict),
            "services": services_by_ids[botdict["id"]],
        }
        for botdict in result
    ]<|MERGE_RESOLUTION|>--- conflicted
+++ resolved
@@ -51,15 +51,8 @@
 )
 from zerver.tornado.django_api import send_event, send_event_on_commit
 
-<<<<<<< HEAD
-# if settings.BILLING_ENABLED:
-#     from corporate.lib.stripe import update_license_ledger_if_needed
 if settings.ONEHASH_BILLING_ENABLED:
-    from onehash_corporate.lib.stripe import update_license_ledger_if_needed
-=======
-if settings.BILLING_ENABLED:
-    from corporate.lib.stripe import RealmBillingSession
->>>>>>> 53f40133
+    from onehash_corporate.lib.stripe import RealmBillingSession
 
 
 def do_delete_user(user_profile: UserProfile, *, acting_user: Optional[UserProfile]) -> None:
@@ -372,16 +365,9 @@
             event_time,
             increment=-1,
         )
-<<<<<<< HEAD
-        # if settings.BILLING_ENABLED:
-        #     update_license_ledger_if_needed(user_profile.realm, event_time)
         if settings.ONEHASH_BILLING_ENABLED:
-            update_license_ledger_if_needed(user_profile.realm, event_time)
-=======
-        if settings.BILLING_ENABLED:
             billing_session = RealmBillingSession(user=user_profile, realm=user_profile.realm)
             billing_session.update_license_ledger_if_needed(event_time)
->>>>>>> 53f40133
 
         transaction.on_commit(lambda: delete_user_sessions(user_profile))
 
