# Desktop notifications

OneHash Connect offers visual and audible desktop notifications. You can
customize whether [stream messages](/help/stream-notifications),
[direct messages](/help/dm-mention-alert-notifications) and
[mentions](/help/dm-mention-alert-notifications#wildcard-mentions)
trigger desktop notifications.

{start_tabs}

{settings_tab|notifications}

1. Toggle the checkboxes for **Streams** and **DMs, mentions, and alerts**
   in the **Desktop** column of the **Notification triggers** table.

{end_tabs}

## Notification sound

You can select the sound OneHash Connect uses for audible desktop notifications. Choosing
**None** disables all audible desktop notifications.

### Change notification sound

{start_tabs}

{settings_tab|notifications}

1. Under **Desktop message notifications**, configure
   **Notification sound**.

{end_tabs}

!!! tip ""
    To hear the selected sound, click the <i class="fa fa-play-circle"></i> to the right of your selection.

## Unread count badge

<<<<<<< HEAD
By default, OneHash Connect displays how many unmuted unread messages you have
in the organization on the [desktop app](https://zulip.com/apps/)
sidebar and on the browser tab icon. You can configure which types of
messages are included in the count. Choosing **None** disables unread
count badges.
=======
By default, Zulip displays a count of your unmuted unread messages on the
[desktop app](https://zulip.com/apps/) sidebar and on the browser tab icon. You
can configure the badge to only count [direct messages](/help/direct-messages)
and [mentions](/help/mention-a-user-or-group), or to include messages in
[followed topics](/help/follow-a-topic) but not other
[stream](/help/streams-and-topics) messages.
>>>>>>> 53f40133

### Configure unread count badge

{start_tabs}

{settings_tab|notifications}

1. Under **Desktop message notifications**, configure
   **Unread count badge**.

{end_tabs}

### Disable unread count badge

{start_tabs}

{settings_tab|notifications}

1. Under **Desktop message notifications**, select **None** from the
   **Unread count badge** dropdown.

{end_tabs}

## Troubleshooting desktop notifications

First, make sure you have enabled
[desktop notifications for DMs](/help/dm-mention-alert-notifications) or for the
[stream](/help/stream-notifications) you are testing with.

Desktop notifications are triggered when a message arrives, and OneHash Connect is not
in focus or the message is offscreen. You must have OneHash Connect open in a browser
tab or in the OneHash Connect desktop app to receive desktop notifications.

**Visual desktop notifications** appear in the corner of your main monitor.
**Audible desktop notifications** make a sound.

The most common issue is that your browser or system settings are blocking
notifications from OneHash Connect.

### Check platform settings

{start_tabs}

{tab|chrome}

1. Click on **Secure** to the left of the URL bar. It should be green and
   have a lock icon next to it.

1. Set **Notifications** and **Sound** to **Allow**.

Alternate instructions:

1. Open the Chrome **Edit** menu. Select **Preferences**.

2. On the top left, select the menu icon (<i class="fa
   fa-bars"></i>). Select **Advanced**, and then **Privacy & Security**.
   Click on **Content settings** (partway down the page), and select
   **Notifications**.

3. If the OneHash Connect URL for your organization is listed under **Blocked**,
   select the menu icon (<i class="fa fa-ellipsis-v"></i>) to its right, and
   click **Remove**.

4. Next to **Allow**, click **Add**.

5. Paste the OneHash Connect URL for your organization into the site field, and click
    **Add**.

{tab|firefox}

1. Open the Firefox **Edit** menu. Select **Preferences**.

2. On the left, select **Privacy & Security**. Scroll to the **Permissions**
   section and select the **Settings** button next to **Notifications**.

3. Find the URL for your OneHash Connect organization, and adjust the **Status**
   selector to **Allow**.

{tab|desktop-app}

**Windows**

1. Click the **Start** button and select **Settings**. Select **System**,
   and then **Notifications & actions**.

2. Select **OneHash Connect** from the list of apps.

3. Configure the notification style that you would like OneHash Connect to use.

**macOS**

1. Open your Mac **System Preferences** and select **Notifications**.

2. Select **OneHash Connect** from the list of apps.

3. Configure the notification style that you would like OneHash Connect to use.

{end_tabs}

## Related articles

* [Stream notifications](/help/stream-notifications)
* [DMs, mentions, and alerts](/help/dm-mention-alert-notifications)
* [Email notifications](/help/email-notifications)
* [Mobile notifications](/help/mobile-notifications)
* [Do not disturb](/help/do-not-disturb)<|MERGE_RESOLUTION|>--- conflicted
+++ resolved
@@ -36,20 +36,12 @@
 
 ## Unread count badge
 
-<<<<<<< HEAD
-By default, OneHash Connect displays how many unmuted unread messages you have
-in the organization on the [desktop app](https://zulip.com/apps/)
-sidebar and on the browser tab icon. You can configure which types of
-messages are included in the count. Choosing **None** disables unread
-count badges.
-=======
-By default, Zulip displays a count of your unmuted unread messages on the
-[desktop app](https://zulip.com/apps/) sidebar and on the browser tab icon. You
+By default, Connect displays a count of your unmuted unread messages on the
+[desktop app](https://www.onehash.ai) sidebar and on the browser tab icon. You
 can configure the badge to only count [direct messages](/help/direct-messages)
 and [mentions](/help/mention-a-user-or-group), or to include messages in
 [followed topics](/help/follow-a-topic) but not other
 [stream](/help/streams-and-topics) messages.
->>>>>>> 53f40133
 
 ### Configure unread count badge
 
