--- conflicted
+++ resolved
@@ -1,18 +1,11 @@
 # Typing notifications
 
-<<<<<<< HEAD
-The OneHash Connect web app displays typing notifications in [conversation
-views](/help/reading-topics) and [**All direct
-messages**](/help/direct-messages#access-all-dms). The mobile app displays
-typing notifications in direct message conversations.
-=======
-The Zulip web app displays typing notifications in [conversation
+The Connect web app displays typing notifications in [conversation
 views](/help/reading-conversations) and [**All direct
 messages**](/help/direct-messages#access-all-dms). Typing
 notifications are not shown in streams with more than 100
 subscribers. The mobile app displays typing notifications in direct
 message conversations.
->>>>>>> 53f40133
 
 Typing notifications are only sent while one is actively editing text in
 the compose box. They disappear if typing is paused for several seconds,
