# Contact support

We're here to help! This page will guide you to the best way to reach us.

<<<<<<< HEAD
* For **support requests** regarding your OneHash Connect Cloud organization or
  self-hosted server, [email Connect support](mailto:support@onehash.ai).
    * Response time: Usually 1-3 business days, or within one business day for
  paid customers.

* For **sales**, **billing**, **partnerships**, and **other commercial
  questions**, contact [support@onehash.ai](mailto:support@onehash.ai).
    * Response time: Usually within one business day.

* To **suggest new features**, **report an issue**, or **share any other
  feedback**, join the [Connect development community][development-community].
  It's the best place to interactively discuss your problem or proposal. Please
  [follow the community norms](/development-community/#community-norms) when
  posting.
    * Response time: Usually within one business day.
=======
## Zulip community

The primary communication forum for the Zulip community is the Zulip server
hosted at chat.zulip.org. Users and administrators of Zulip organizations stop
by to ask questions, offer feedback, and participate in product design
discussions.

Everyone is welcome to sign up and participate — we love hearing from our users!
Please see the [Zulip development community][development-community] guide for
detailed instructions on how to join the community, [community norms][community-norms]
and [where][development-community-streams] to ask your questions or give
feedback.

## Support requests

For support requests regarding your Zulip Cloud organization or self-hosted
server, you can request interactive chat support in the [Zulip development
community][development-community], or [email Zulip
support](mailto:support@zulip.com). Response time: Usually within 1-3 business days, or
  within one business day for paid customers.

Phone support is available only for **Zulip Enterprise** customers.

## Sales, billing, and partnerships

For **sales**, **billing**, **partnerships**, and **other commercial
questions**, contact [sales@zulip.com](mailto:sales@zulip.com). Response time:
Usually within one business day.

## Product feedback

* You can **suggest new features**, **report an issue**, or **share any other
  feedback**, in the [Zulip development community](#zulip-community). It's the
  best place to interactively discuss your problem or proposal.
    * Response time: Usually within 1-3 business days.
>>>>>>> 53f40133

* If you have a **concrete bug report**, you can create an issue in the
  appropriate [Connect GitHub repository](https://github.com/onehashai). Use the
  [server/web app](https://github.com/onehashai/onehash-connect/issues/new) repository if you
  aren't sure where to start.
    * Response time: Usually within one week.

<<<<<<< HEAD
* Phone support is available only for **Enterprise support customers**.

Your feedback helps us make OneHash Connect better for everyone! Please reach out if you
have questions, suggestions, or just want to brainstorm how to make OneHash Connect work
=======
Your feedback helps us make Zulip better for everyone! Please reach out if you
have questions, suggestions, or just want to brainstorm how to make Zulip work
>>>>>>> 53f40133
for your organization.

[development-community]: https://zulip.com/development-community/
[community-norms]: https://zulip.com/development-community/#community-norms
[development-community-streams]: https://zulip.com/development-community/#streams-for-zulip-users-and-administrators

## Related articles

* [Connect Cloud billing](/help/connect-cloud-billing)
* [View Connect version](/help/view-connect-version)<|MERGE_RESOLUTION|>--- conflicted
+++ resolved
@@ -2,59 +2,41 @@
 
 We're here to help! This page will guide you to the best way to reach us.
 
-<<<<<<< HEAD
-* For **support requests** regarding your OneHash Connect Cloud organization or
-  self-hosted server, [email Connect support](mailto:support@onehash.ai).
-    * Response time: Usually 1-3 business days, or within one business day for
-  paid customers.
+## Connect community
 
-* For **sales**, **billing**, **partnerships**, and **other commercial
-  questions**, contact [support@onehash.ai](mailto:support@onehash.ai).
-    * Response time: Usually within one business day.
-
-* To **suggest new features**, **report an issue**, or **share any other
-  feedback**, join the [Connect development community][development-community].
-  It's the best place to interactively discuss your problem or proposal. Please
-  [follow the community norms](/development-community/#community-norms) when
-  posting.
-    * Response time: Usually within one business day.
-=======
-## Zulip community
-
-The primary communication forum for the Zulip community is the Zulip server
-hosted at chat.zulip.org. Users and administrators of Zulip organizations stop
+The primary communication forum for the Connect community is the Connect server
+hosted at www.onehash.ai. Users and administrators of Connect organizations stop
 by to ask questions, offer feedback, and participate in product design
 discussions.
 
 Everyone is welcome to sign up and participate — we love hearing from our users!
-Please see the [Zulip development community][development-community] guide for
+Please see the [Connect development community][development-community] guide for
 detailed instructions on how to join the community, [community norms][community-norms]
 and [where][development-community-streams] to ask your questions or give
 feedback.
 
 ## Support requests
 
-For support requests regarding your Zulip Cloud organization or self-hosted
-server, you can request interactive chat support in the [Zulip development
+For support requests regarding your Connect Cloud organization or self-hosted
+server, you can request interactive chat support in the [Connect development
 community][development-community], or [email Zulip
-support](mailto:support@zulip.com). Response time: Usually within 1-3 business days, or
+support](mailto:support@onehash.ai). Response time: Usually within 1-3 business days, or
   within one business day for paid customers.
 
-Phone support is available only for **Zulip Enterprise** customers.
+Phone support is available only for **Connect Enterprise** customers.
 
 ## Sales, billing, and partnerships
 
 For **sales**, **billing**, **partnerships**, and **other commercial
-questions**, contact [sales@zulip.com](mailto:sales@zulip.com). Response time:
+questions**, contact [support@onehash.ai](mailto:support@onehash.ai). Response time:
 Usually within one business day.
 
 ## Product feedback
 
 * You can **suggest new features**, **report an issue**, or **share any other
-  feedback**, in the [Zulip development community](#zulip-community). It's the
+  feedback**, in the [Connect development community](#connect-community). It's the
   best place to interactively discuss your problem or proposal.
     * Response time: Usually within 1-3 business days.
->>>>>>> 53f40133
 
 * If you have a **concrete bug report**, you can create an issue in the
   appropriate [Connect GitHub repository](https://github.com/onehashai). Use the
@@ -62,15 +44,8 @@
   aren't sure where to start.
     * Response time: Usually within one week.
 
-<<<<<<< HEAD
-* Phone support is available only for **Enterprise support customers**.
-
-Your feedback helps us make OneHash Connect better for everyone! Please reach out if you
-have questions, suggestions, or just want to brainstorm how to make OneHash Connect work
-=======
-Your feedback helps us make Zulip better for everyone! Please reach out if you
-have questions, suggestions, or just want to brainstorm how to make Zulip work
->>>>>>> 53f40133
+Your feedback helps us make Connect better for everyone! Please reach out if you
+have questions, suggestions, or just want to brainstorm how to make Connect work
 for your organization.
 
 [development-community]: https://zulip.com/development-community/
