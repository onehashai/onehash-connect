--- conflicted
+++ resolved
@@ -19,14 +19,7 @@
   this integration with SCIM providers that do not yet have detailed
   self-service documentation on this page.
 
-<<<<<<< HEAD
-!!! warn ""
-    OneHash Connect Cloud customers who wish to use SCIM integration must upgrade to
-    the OneHash Connect Cloud Plus plan. Contact
-    [support@onehash.ai](mailto:support@onehash.ai) for plan benefits and pricing.
-=======
 {!cloud-plus-only.md!}
->>>>>>> 53f40133
 
 ## Configure SCIM
 
