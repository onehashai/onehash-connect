# Restrict wildcard mentions

{!admin-only.md!}

<<<<<<< HEAD
Organization administrators can set a policy for which users are
allowed to use [wildcard
mentions](/help/dm-mention-alert-notifications#wildcard-mentions) in
large streams (defined for this purpose as streams with more than 15
subscribers).

OneHash Connect allows anyone to use wildcard mentions in streams with at most
15 subscribers. The default allows only organization administrators to
use wildcard mentions in large streams.

Users permitted to use wildcard mentions by the organization's policy
are warned that wildcard mentions will result in all subscribers
receiving email and mobile push notifications.
=======
Organization administrators can configure who is allowed to use [wildcard
mentions](/help/dm-mention-alert-notifications#wildcard-mentions) that affect a
large number of users. In particular, an organization can restrict who is
allowed to use `@all` (and, equivalently, `@everyone` and `@stream`) in streams
with more than 15 subscribers, and `@topic` in topics with more than 15
participants.
>>>>>>> 53f40133

{start_tabs}

{settings_tab|organization-permissions}

1. Under **Stream permissions**, configure **Who can notify a large number of
   users with a wildcard mention**.

{!save-changes.md!}

{end_tabs}

## Related articles

* [DMs, mentions, and alerts](/help/dm-mention-alert-notifications)<|MERGE_RESOLUTION|>--- conflicted
+++ resolved
@@ -2,28 +2,12 @@
 
 {!admin-only.md!}
 
-<<<<<<< HEAD
-Organization administrators can set a policy for which users are
-allowed to use [wildcard
-mentions](/help/dm-mention-alert-notifications#wildcard-mentions) in
-large streams (defined for this purpose as streams with more than 15
-subscribers).
-
-OneHash Connect allows anyone to use wildcard mentions in streams with at most
-15 subscribers. The default allows only organization administrators to
-use wildcard mentions in large streams.
-
-Users permitted to use wildcard mentions by the organization's policy
-are warned that wildcard mentions will result in all subscribers
-receiving email and mobile push notifications.
-=======
 Organization administrators can configure who is allowed to use [wildcard
 mentions](/help/dm-mention-alert-notifications#wildcard-mentions) that affect a
 large number of users. In particular, an organization can restrict who is
 allowed to use `@all` (and, equivalently, `@everyone` and `@stream`) in streams
 with more than 15 subscribers, and `@topic` in topics with more than 15
 participants.
->>>>>>> 53f40133
 
 {start_tabs}
 
