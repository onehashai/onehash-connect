--- conflicted
+++ resolved
@@ -1,12 +1,8 @@
 # Polls
 
-<<<<<<< HEAD
-OneHash Connect natively supports creating and editing lightweight polls.
-=======
-Zulip makes it easy to create a poll. Polls in Zulip are collaborative, so
+Connect makes it easy to create a poll. Polls in Connect are collaborative, so
 anyone can add new options to a poll. However, only the creator of the poll can
 edit the question.
->>>>>>> 53f40133
 
 ## Create a poll
 
