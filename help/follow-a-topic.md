--- conflicted
+++ resolved
@@ -1,15 +1,11 @@
 # Follow a topic
 
-<<<<<<< HEAD
-OneHash Connect lets you follow topics you are interested in. You can configure how you get notified about new messages for topics you follow.
-=======
-Zulip lets you follow topics you are interested in. You can follow or unfollow
-any topic. You can also configure Zulip to automatically follow topics you start
+Connect lets you follow topics you are interested in. You can follow or unfollow
+any topic. You can also configure Connect to automatically follow topics you start
 or participate in. Participating in a topic means sending a message,
 [reacting](/help/emoji-reactions) with an emoji, or participating in a
 [poll](/help/create-a-poll). You can also automatically follow topics where you
 are [mentioned](/help/mention-a-user-or-group).
->>>>>>> 53f40133
 
 It's easy to prioritize catching up on followed topics. You can:
 
