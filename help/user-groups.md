--- conflicted
+++ resolved
@@ -19,13 +19,8 @@
 
 {relative|group|all}
 
-<<<<<<< HEAD
-1. Add or remove users (including yourself). Click outside the box
-   to save.  OneHash Connect will notify everyone who is added or removed.
-=======
 1. Scroll through the list of user groups. You can use the **search box** near
    the top of the menu to filter the list by group name or description.
->>>>>>> 53f40133
 
 1. Click the **plus**
    (<img src="/static/images/help/desktop-web-plus-icon.svg" alt="plus" class="help-center-icon"/>)
@@ -47,22 +42,7 @@
 
 {end_tabs}
 
-<<<<<<< HEAD
-### Configure who can create and manage user groups
-
-{!admin-only.md!}
-
-By default, [all members](/help/roles-and-permissions) in a OneHash Connect
-organization can create user groups and manage user groups that they
-are a member of. However, you can restrict that ability to specific
-[roles](/help/roles-and-permissions).
-
-Note that administrators and moderators can modify any user group,
-while other organization members can only modify user groups to which
-they belong. Guests cannot modify or create user groups.
-=======
 ## View a group's card
->>>>>>> 53f40133
 
 {start_tabs}
 
@@ -76,10 +56,6 @@
 
 * [Mention a user or group](/help/mention-a-user-or-group)
 * [Create user groups](/help/create-user-groups)
-<<<<<<< HEAD
+* [Manage user groups](/help/manage-user-groups)
 * [Setting up your organization](/help/getting-your-organization-started-with-connect)
-=======
-* [Manage user groups](/help/manage-user-groups)
-* [Setting up your organization](/help/getting-your-organization-started-with-zulip)
->>>>>>> 53f40133
 * [Roles and permissions](/help/roles-and-permissions)