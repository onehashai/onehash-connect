You can start by reading about how [Connect's](/hello/) unique
topic-based threading [combines the best of email and
chat](/why-zulip/) to make [remote work](https://zulip.com/for/business/) productive
and delightful.

<<<<<<< HEAD
We also highly recommend trying OneHash Connect for yourself! You can:

* [Check out the connect app](https://zulip.com/try-zulip/) by viewing the OneHash Connect
  development community, where hundreds of participants collaborate to improve
  OneHash Connect. Many parts of the community are open for [public
  access](/help/public-access-option), so you can start exploring without
  creating an account.

* [Create a Connect Cloud organization](https://zulip.com/new/) for free in just a
  few minutes.

* [See how connect is being used](https://zulip.com/communities/) in open
  organizations that have opted in to be listed in the [Connect communities
  directory](/help/communities-directory).
=======
It's also easy to try out Zulip for yourself.

{start_tabs}

1. **Check out the Zulip app**. You can:

    - [View the Zulip development community](https://zulip.com/try-zulip/),
      where hundreds of participants collaborate to improve Zulip. Many parts of
      the community are open for [public access](/help/public-access-option), so
      you can start exploring without creating an account.

    - [See how Zulip is being used](https://zulip.com/communities/) in open
      organizations that have opted in to be listed in the [Zulip communities
      directory](/help/communities-directory).

1. [Create a Zulip Cloud organization](https://zulip.com/new/) for free in just
   a few minutes. This is a great way to explore Zulip even if you plan to
   [self-host](https://zulip.com/self-hosting/).

1. [Invite your teammates](/help/invite-users-to-join) to explore Zulip with you.
   They will have a variety of perspectives on what's important in a chat app.

1. **Run a week-long Zulip trial** with your team, without using any other chat tools. This
   is the only way to truly experience how a new chat app will help your team
   communicate. You can:

    - Customize [organization settings](/help/customize-organization-settings)
      and [settings for new users](/help/customize-settings-for-new-users), but
      plan to adjust the details as you go.

    - [Create](/help/create-streams) your initial
      [streams](/help/streams-and-topics), including a dedicated stream for
      questions and feedback about using Zulip.

    - Educate others about how to use Zulip's [topics](/help/streams-and-topics),
      and how to [move](/help/move-content-to-another-topic) any messages that
      belong elsewhere.

    - [Set up integrations](/help/set-up-integrations) so that your team can
      experience all their regular workflows inside the Zulip app.

{end_tabs}
>>>>>>> 53f40133
<|MERGE_RESOLUTION|>--- conflicted
+++ resolved
@@ -1,47 +1,31 @@
 You can start by reading about how [Connect's](/hello/) unique
 topic-based threading [combines the best of email and
-chat](/why-zulip/) to make [remote work](https://zulip.com/for/business/) productive
+chat](/why-zulip/) to make [remote work](https://www.onehash.ai) productive
 and delightful.
 
-<<<<<<< HEAD
-We also highly recommend trying OneHash Connect for yourself! You can:
-
-* [Check out the connect app](https://zulip.com/try-zulip/) by viewing the OneHash Connect
-  development community, where hundreds of participants collaborate to improve
-  OneHash Connect. Many parts of the community are open for [public
-  access](/help/public-access-option), so you can start exploring without
-  creating an account.
-
-* [Create a Connect Cloud organization](https://zulip.com/new/) for free in just a
-  few minutes.
-
-* [See how connect is being used](https://zulip.com/communities/) in open
-  organizations that have opted in to be listed in the [Connect communities
-  directory](/help/communities-directory).
-=======
-It's also easy to try out Zulip for yourself.
+It's also easy to try out Connect for yourself.
 
 {start_tabs}
 
-1. **Check out the Zulip app**. You can:
+1. **Check out the Connect app**. You can:
 
-    - [View the Zulip development community](https://zulip.com/try-zulip/),
-      where hundreds of participants collaborate to improve Zulip. Many parts of
+    - [View the Connect development community](https://www.onehash.ai),
+      where hundreds of participants collaborate to improve Connect. Many parts of
       the community are open for [public access](/help/public-access-option), so
       you can start exploring without creating an account.
 
-    - [See how Zulip is being used](https://zulip.com/communities/) in open
-      organizations that have opted in to be listed in the [Zulip communities
+    - [See how Connect is being used](https://www.onehash.ai) in open
+      organizations that have opted in to be listed in the [Connect communities
       directory](/help/communities-directory).
 
-1. [Create a Zulip Cloud organization](https://zulip.com/new/) for free in just
-   a few minutes. This is a great way to explore Zulip even if you plan to
-   [self-host](https://zulip.com/self-hosting/).
+1. [Create a Connect organization](https://connect.onehash.ai/new/) for free in just
+   a few minutes. This is a great way to explore Connect even if you plan to
+   [self-host](https://www.onehash.ai).
 
-1. [Invite your teammates](/help/invite-users-to-join) to explore Zulip with you.
+1. [Invite your teammates](/help/invite-users-to-join) to explore Connect with you.
    They will have a variety of perspectives on what's important in a chat app.
 
-1. **Run a week-long Zulip trial** with your team, without using any other chat tools. This
+1. **Run a week-long Connect trial** with your team, without using any other chat tools. This
    is the only way to truly experience how a new chat app will help your team
    communicate. You can:
 
@@ -51,14 +35,13 @@
 
     - [Create](/help/create-streams) your initial
       [streams](/help/streams-and-topics), including a dedicated stream for
-      questions and feedback about using Zulip.
+      questions and feedback about using Connect.
 
-    - Educate others about how to use Zulip's [topics](/help/streams-and-topics),
+    - Educate others about how to use Connect's [topics](/help/streams-and-topics),
       and how to [move](/help/move-content-to-another-topic) any messages that
       belong elsewhere.
 
     - [Set up integrations](/help/set-up-integrations) so that your team can
-      experience all their regular workflows inside the Zulip app.
+      experience all their regular workflows inside the Connect app.
 
-{end_tabs}
->>>>>>> 53f40133
+{end_tabs}