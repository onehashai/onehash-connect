<<<<<<< HEAD
1. Make sure your OneHash Connect Cloud organization is on the Zulip Cloud Plus plan. Contact
    [support@onehash.ai](mailto:support@onehash.ai) to upgrade if needed.
=======
1. Make sure your Zulip Cloud organization is on the [Zulip Cloud
   Plus](https://zulip.com/plans/) plan.
>>>>>>> 53f40133
<|MERGE_RESOLUTION|>--- conflicted
+++ resolved
@@ -1,7 +1,2 @@
-<<<<<<< HEAD
-1. Make sure your OneHash Connect Cloud organization is on the Zulip Cloud Plus plan. Contact
-    [support@onehash.ai](mailto:support@onehash.ai) to upgrade if needed.
-=======
-1. Make sure your Zulip Cloud organization is on the [Zulip Cloud
-   Plus](https://zulip.com/plans/) plan.
->>>>>>> 53f40133
+1. Make sure your Connect Cloud organization is on the [Connect Cloud
+   Plus](https://www.onehash.ai) plan.