--- conflicted
+++ resolved
@@ -3795,16 +3795,10 @@
 msgid "Open Zulip to see the spoiler content"
 msgstr "Open Zulip to see the spoiler content"
 
-<<<<<<< HEAD
-#: zerver/lib/email_notifications.py:574
-msgid "OneHash Connect notifications"
-msgstr "OneHash Connect notifications"
-=======
 #: zerver/lib/email_notifications.py:577
 #, python-brace-format
 msgid "{service_name} notifications"
 msgstr "{service_name} notifications"
->>>>>>> 53f40133
 
 #: zerver/lib/email_validation.py:100
 msgid "Invalid address."
