--- conflicted
+++ resolved
@@ -12,17 +12,6 @@
     monthly: page_params.monthly_price,
 };
 
-<<<<<<< HEAD
-        // helpers.create_ajax_request("/json/billing/upgrade", "autopay", [], "POST", (response) => {
-        //     const response_data = helpers.stripe_session_url_schema.parse(response);
-        //     window.location.replace(response_data.stripe_session_url);
-        // });
-        helpers.create_ajax_request("/json/settings/billing/upgrade", "autopay", [], "POST", (response) => {
-            const response_data = helpers.stripe_session_url_schema.parse(response);
-            window.location.replace(response_data.stripe_session_url);
-        });
-    });
-=======
 const ls = localstorage();
 const ls_selected_schedule = ls.get("selected_schedule");
 const ls_remote_server_plan_start_date = ls.get("remote_server_plan_start_date");
@@ -42,7 +31,6 @@
     // Returned if we directly upgraded the org (for free trial or invoice payments).
     organization_upgrade_successful: z.boolean().optional(),
 });
->>>>>>> 53f40133
 
 function update_due_today(schedule: string): void {
     let num_months = 12;
@@ -109,17 +97,6 @@
             $manual_license_count_input.val(ls_manual_license_count);
             update_license_count(ls_manual_license_count);
         }
-<<<<<<< HEAD
-        // e.preventDefault();
-        // helpers.create_ajax_request("/json/billing/upgrade", "invoice", [], "POST", () =>
-        //     window.location.replace("/billing/"),
-        // );
-        e.preventDefault();
-        helpers.create_ajax_request("/json/settings/billing/upgrade", "invoice", [], "POST", () =>
-            window.location.replace("/settings/billing/"),
-        );
-    });
-=======
     }
 }
 
@@ -128,7 +105,6 @@
 
     $("#org-upgrade-button").on("click", (e) => {
         e.preventDefault();
->>>>>>> 53f40133
 
         // Clear the error box in case this is a repeat request.
         const $error_box = $("#autopay-error");
