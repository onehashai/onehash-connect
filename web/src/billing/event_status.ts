import $ from "jquery";
import {z} from "zod";

import * as loading from "../loading";

import * as helpers from "./helpers";

const billing_base_url = $("#data").attr("data-billing-base-url")!;

const stripe_response_schema = z.object({
    session: z.object({
        type: z.string(),
        stripe_payment_intent_id: z.string().optional(),
        status: z.string(),
        is_manual_license_management_upgrade_session: z.boolean().optional(),
        event_handler: z
            .object({
                status: z.string(),
                error: z
                    .object({
                        message: z.string(),
                    })
                    .optional(),
            })
            .optional(),
    }),
});

type StripeSession = z.infer<typeof stripe_response_schema>["session"];

function update_status_and_redirect(redirect_to: string): void {
    window.location.replace(redirect_to);
}

function show_error_message(message: string): void {
    $("#webhook-loading").hide();
    $("#webhook-error").show();
    $("#webhook-error").text(message);
}

function handle_session_complete_event(session: StripeSession): void {
    let redirect_to = "";
    switch (session.type) {
<<<<<<< HEAD
        case "upgrade_from_billing_page":
        case "retry_upgrade_with_another_payment_method":
            message = "We have received your billing details. Attempting to create charge...";
            redirect_to = `/settings/billing/event_status?stripe_payment_intent_id=${session.stripe_payment_intent_id!}`;
            break;
        case "free_trial_upgrade_from_billing_page":
            message =
                "Your free trial of Zulip Cloud Standard has been activated. You would be redirected to the billing page soon.";
            redirect_to = "/settings/billing/";
            break;
        case "free_trial_upgrade_from_onboarding_page":
            message =
                "Your free trial of Zulip Cloud Standard has been activated. You would be redirected to the billing page soon.";
            redirect_to = "/settings/billing?onboarding=true";
            break;
        case "card_update_from_billing_page":
            message =
                "Your card has been updated. You would be redirected to the billing page soon.";
            redirect_to = "/settings/billing#payment-method";
=======
        case "card_update_from_billing_page":
            redirect_to = billing_base_url + "/billing/";
            break;
        case "card_update_from_upgrade_page":
            redirect_to = helpers.get_upgrade_page_url(
                session.is_manual_license_management_upgrade_session,
                billing_base_url,
            );
            break;
>>>>>>> 53f40133
    }
    update_status_and_redirect(redirect_to);
}

async function stripe_checkout_session_status_check(stripe_session_id: string): Promise<boolean> {
<<<<<<< HEAD
    // const response: unknown = await $.get("/json/billing/event/status", {stripe_session_id});
    const response: unknown = await $.get("/json/settings/billing/event/status", {stripe_session_id});
=======
    const response: unknown = await $.get(`/json${billing_base_url}/billing/event/status`, {
        stripe_session_id,
    });
>>>>>>> 53f40133
    const response_data = stripe_response_schema.parse(response);

    if (response_data.session.status === "created") {
        return false;
    }
    if (response_data.session.event_handler!.status === "started") {
        return false;
    }
    if (response_data.session.event_handler!.status === "succeeded") {
        handle_session_complete_event(response_data.session);
        return true;
    }
    if (response_data.session.event_handler!.status === "failed") {
        show_error_message(response_data.session.event_handler!.error!.message);
        return true;
    }

    return false;
}

<<<<<<< HEAD
export function initialize_retry_with_another_card_link_click_handler(): void {
    $("#retry-with-another-card-link").on("click", (e) => {
        e.preventDefault();
        $("#webhook-error").hide();
        helpers.create_ajax_request(
            // "/json/billing/session/start_retry_payment_intent_session",
            "/json/settings/billing/session/start_retry_payment_intent_session",
            "restartsession",
            [],
            "POST",
            (response) => {
                const response_data = helpers.stripe_session_url_schema.parse(response);

                window.location.replace(response_data.stripe_session_url);
            },
        );
    });
}

export async function stripe_payment_intent_status_check(
    stripe_payment_intent_id: string,
): Promise<boolean> {
    // const response: unknown = await $.get("/json/billing/event/status", {stripe_payment_intent_id});
    const response: unknown = await $.get("/json/settings/billing/event/status", {stripe_payment_intent_id});
=======
export async function stripe_payment_intent_status_check(
    stripe_payment_intent_id: string,
): Promise<boolean> {
    const response: unknown = await $.get(`/json${billing_base_url}/billing/event/status`, {
        stripe_payment_intent_id,
    });
>>>>>>> 53f40133

    const response_schema = z.object({
        payment_intent: z.object({
            status: z.string(),
            event_handler: z
                .object({
                    status: z.string(),
                    error: z
                        .object({
                            message: z.string(),
                        })
                        .optional(),
                })
                .optional(),
            last_payment_error: z
                .object({
                    message: z.string(),
                })
                .optional(),
        }),
    });
    const response_data = response_schema.parse(response);

    switch (response_data.payment_intent.status) {
        case "succeeded":
            if (response_data.payment_intent.event_handler!.status === "succeeded") {
<<<<<<< HEAD
                update_status_and_redirect(
                    "Charge created successfully. Your organization has been upgraded. Redirecting to billing page...",
                    "/settings/billing/",
                );
=======
                helpers.redirect_to_billing_with_successful_upgrade(billing_base_url);
>>>>>>> 53f40133
                return true;
            }
            if (response_data.payment_intent.event_handler!.status === "failed") {
                show_error_message(response_data.payment_intent.event_handler!.error!.message);
                return true;
            }
            return false;
        default:
            return false;
    }
}

export async function check_status(): Promise<boolean> {
    if ($("#data").attr("data-stripe-session-id")) {
        return await stripe_checkout_session_status_check(
            $("#data").attr("data-stripe-session-id")!,
        );
    }
    return await stripe_payment_intent_status_check(
        $("#data").attr("data-stripe-payment-intent-id")!,
    );
}

async function start_status_polling(): Promise<void> {
    let completed = false;
    try {
        completed = await check_status();
    } catch {
        setTimeout(() => void start_status_polling(), 5000);
    }
    if (!completed) {
        setTimeout(() => void start_status_polling(), 5000);
    }
}

async function initialize(): Promise<void> {
    const form_loading = "#webhook-loading";
    const form_loading_indicator = "#webhook_loading_indicator";

    loading.make_indicator($(form_loading_indicator), {
        text: "Processing ...",
        abs_positioned: true,
    });
    $(form_loading).show();
    await start_status_polling();
}

$(() => {
    void initialize();
});<|MERGE_RESOLUTION|>--- conflicted
+++ resolved
@@ -41,27 +41,6 @@
 function handle_session_complete_event(session: StripeSession): void {
     let redirect_to = "";
     switch (session.type) {
-<<<<<<< HEAD
-        case "upgrade_from_billing_page":
-        case "retry_upgrade_with_another_payment_method":
-            message = "We have received your billing details. Attempting to create charge...";
-            redirect_to = `/settings/billing/event_status?stripe_payment_intent_id=${session.stripe_payment_intent_id!}`;
-            break;
-        case "free_trial_upgrade_from_billing_page":
-            message =
-                "Your free trial of Zulip Cloud Standard has been activated. You would be redirected to the billing page soon.";
-            redirect_to = "/settings/billing/";
-            break;
-        case "free_trial_upgrade_from_onboarding_page":
-            message =
-                "Your free trial of Zulip Cloud Standard has been activated. You would be redirected to the billing page soon.";
-            redirect_to = "/settings/billing?onboarding=true";
-            break;
-        case "card_update_from_billing_page":
-            message =
-                "Your card has been updated. You would be redirected to the billing page soon.";
-            redirect_to = "/settings/billing#payment-method";
-=======
         case "card_update_from_billing_page":
             redirect_to = billing_base_url + "/billing/";
             break;
@@ -71,20 +50,14 @@
                 billing_base_url,
             );
             break;
->>>>>>> 53f40133
     }
     update_status_and_redirect(redirect_to);
 }
 
 async function stripe_checkout_session_status_check(stripe_session_id: string): Promise<boolean> {
-<<<<<<< HEAD
-    // const response: unknown = await $.get("/json/billing/event/status", {stripe_session_id});
-    const response: unknown = await $.get("/json/settings/billing/event/status", {stripe_session_id});
-=======
     const response: unknown = await $.get(`/json${billing_base_url}/billing/event/status`, {
         stripe_session_id,
     });
->>>>>>> 53f40133
     const response_data = stripe_response_schema.parse(response);
 
     if (response_data.session.status === "created") {
@@ -105,39 +78,12 @@
     return false;
 }
 
-<<<<<<< HEAD
-export function initialize_retry_with_another_card_link_click_handler(): void {
-    $("#retry-with-another-card-link").on("click", (e) => {
-        e.preventDefault();
-        $("#webhook-error").hide();
-        helpers.create_ajax_request(
-            // "/json/billing/session/start_retry_payment_intent_session",
-            "/json/settings/billing/session/start_retry_payment_intent_session",
-            "restartsession",
-            [],
-            "POST",
-            (response) => {
-                const response_data = helpers.stripe_session_url_schema.parse(response);
-
-                window.location.replace(response_data.stripe_session_url);
-            },
-        );
-    });
-}
-
-export async function stripe_payment_intent_status_check(
-    stripe_payment_intent_id: string,
-): Promise<boolean> {
-    // const response: unknown = await $.get("/json/billing/event/status", {stripe_payment_intent_id});
-    const response: unknown = await $.get("/json/settings/billing/event/status", {stripe_payment_intent_id});
-=======
 export async function stripe_payment_intent_status_check(
     stripe_payment_intent_id: string,
 ): Promise<boolean> {
     const response: unknown = await $.get(`/json${billing_base_url}/billing/event/status`, {
         stripe_payment_intent_id,
     });
->>>>>>> 53f40133
 
     const response_schema = z.object({
         payment_intent: z.object({
@@ -164,14 +110,7 @@
     switch (response_data.payment_intent.status) {
         case "succeeded":
             if (response_data.payment_intent.event_handler!.status === "succeeded") {
-<<<<<<< HEAD
-                update_status_and_redirect(
-                    "Charge created successfully. Your organization has been upgraded. Redirecting to billing page...",
-                    "/settings/billing/",
-                );
-=======
                 helpers.redirect_to_billing_with_successful_upgrade(billing_base_url);
->>>>>>> 53f40133
                 return true;
             }
             if (response_data.payment_intent.event_handler!.status === "failed") {
