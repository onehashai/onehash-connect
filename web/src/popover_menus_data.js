/* This module provides relevant data to render popovers that require multiple args.
   This helps keep the popovers code small and keep it focused on rendering side of things. */

import * as resolved_topic from "../shared/src/resolved_topic";

import * as buddy_data from "./buddy_data";
import * as gear_menu_util from "./gear_menu_util";
import * as hash_util from "./hash_util";
import {$t} from "./i18n";
import * as message_edit from "./message_edit";
import * as message_lists from "./message_lists";
import * as muted_users from "./muted_users";
import * as narrow_state from "./narrow_state";
import {page_params} from "./page_params";
import * as people from "./people";
import * as settings_data from "./settings_data";
import * as starred_messages from "./starred_messages";
import * as stream_data from "./stream_data";
import * as sub_store from "./sub_store";
import {user_settings} from "./user_settings";
import * as user_status from "./user_status";
import * as user_topics from "./user_topics";

export function get_actions_popover_content_context(message_id) {
    const message = message_lists.current.get(message_id);
    const message_container = message_lists.current.view.message_containers.get(message.id);
    const not_spectator = !page_params.is_spectator;
    const should_display_hide_option =
        muted_users.is_user_muted(message.sender_id) &&
        !message_container.is_hidden &&
        not_spectator;
    const is_content_editable = message_edit.is_content_editable(message);
    const can_move_message = message_edit.can_move_message(message);

    let editability_menu_item;
    let move_message_menu_item;
    let view_source_menu_item;

    if (is_content_editable) {
        editability_menu_item = $t({defaultMessage: "Edit message"});
    } else {
        view_source_menu_item = $t({defaultMessage: "View message source"});
    }

    if (can_move_message) {
        move_message_menu_item = $t({defaultMessage: "Move messages"});
    }

    // We do not offer "Mark as unread" on messages in streams
    // that the user is not currently subscribed to. Zulip has an
    // invariant that all unread messages must be in streams the
    // user is subscribed to, and so the server will ignore any
    // messages in such streams; it's better to hint this is not
    // useful by not offering the option.
    //
    // We also require that the message is currently marked as
    // read. Theoretically, it could be useful to offer this even
    // for a message that is already unread, so you can mark those
    // below it as unread; but that's an unlikely situation, and
    // showing it can be a confusing source of clutter. We may
    // want to revise this algorithm specifically in the context
    // of interleaved views.
    //
    // To work around #22893, we also only offer the option if the
    // fetch_status data structure means we'll be able to mark
    // everything below the current message as read correctly.
    const not_stream_message = message.type !== "stream";
    const subscribed_to_stream =
        message.type === "stream" && stream_data.is_subscribed(message.stream_id);
    const should_display_mark_as_unread =
        !message.unread && not_spectator && (not_stream_message || subscribed_to_stream);

    // Disabling this for /me messages is a temporary workaround
    // for the fact that we don't have a styling for how that
    // should look.  See also condense.js.
    const should_display_collapse =
        !message.locally_echoed && !message.is_me_message && !message.collapsed && not_spectator;
    const should_display_uncollapse =
        !message.locally_echoed && !message.is_me_message && message.collapsed;

    const should_display_quote_and_reply = message.content !== "<p>(deleted)</p>" && not_spectator;

    const conversation_time_url = hash_util.by_conversation_and_time_url(message);

    const should_display_delete_option = message_edit.get_deletability(message) && not_spectator;
    const should_display_read_receipts_option =
        page_params.realm_enable_read_receipts && not_spectator;

    function is_add_reaction_icon_visible() {
        const $message_row = message_lists.current.get_row(message_id);
        return $message_row.find(".message_controls .reaction_button").is(":visible");
    }

    // Since we only display msg actions and star icons on windows smaller than
    // `media_breakpoints.sm_min`, we need to include the reaction button in the
    // popover if it is not displayed.
    const should_display_add_reaction_option =
        !message.is_me_message && !is_add_reaction_icon_visible() && not_spectator;

    return {
        message_id: message.id,
        stream_id: message.stream_id,
        editability_menu_item,
        move_message_menu_item,
        should_display_mark_as_unread,
        view_source_menu_item,
        should_display_collapse,
        should_display_uncollapse,
        should_display_add_reaction_option,
        should_display_hide_option,
        conversation_time_url,
        narrowed: narrow_state.active(),
        should_display_delete_option,
        should_display_read_receipts_option,
        should_display_quote_and_reply,
    };
}

export function get_topic_popover_content_context({stream_id, topic_name, url}) {
    const sub = sub_store.get(stream_id);
    const topic_unmuted = user_topics.is_topic_unmuted(sub.stream_id, topic_name);
    const has_starred_messages = starred_messages.get_count_in_topic(sub.stream_id, topic_name) > 0;
    const can_move_topic = settings_data.user_can_move_messages_between_streams();
    const can_rename_topic = settings_data.user_can_move_messages_to_another_topic();
    const visibility_policy = user_topics.get_topic_visibility_policy(sub.stream_id, topic_name);
    const all_visibility_policies = user_topics.all_visibility_policies;
    return {
        stream_name: sub.name,
        stream_id: sub.stream_id,
        stream_muted: sub.is_muted,
        topic_name,
        topic_unmuted,
        can_move_topic,
        can_rename_topic,
        is_realm_admin: page_params.is_admin,
        topic_is_resolved: resolved_topic.is_resolved(topic_name),
        has_starred_messages,
        url,
        visibility_policy,
        all_visibility_policies,
    };
}

export function get_change_visibility_policy_popover_content_context(stream_id, topic_name) {
    const visibility_policy = user_topics.get_topic_visibility_policy(stream_id, topic_name);
    const sub = sub_store.get(stream_id);
    const all_visibility_policies = user_topics.all_visibility_policies;
    const topic_unmuted = visibility_policy === all_visibility_policies.UNMUTED;
    return {
        stream_id,
        topic_name,
        visibility_policy,
        stream_muted: sub.is_muted,
        topic_unmuted,
        all_visibility_policies,
    };
}

export function get_personal_menu_content_context() {
    const my_user_id = page_params.user_id;
    const invisible_mode = !user_settings.presence_enabled;
    const status_text = user_status.get_status_text(my_user_id);
    const status_emoji_info = user_status.get_status_emoji(my_user_id);
    return {
        user_id: my_user_id,
        invisible_mode,
        user_is_guest: page_params.is_guest,
        spectator_view: page_params.is_spectator,

        // user information
        user_avatar: page_params.avatar_url_medium,
        is_active: people.is_active_user_for_popover(my_user_id),
        user_circle_class: buddy_data.get_user_circle_class(my_user_id),
        user_last_seen_time_status: buddy_data.user_last_seen_time_status(my_user_id),
        user_full_name: page_params.full_name,
        user_type: people.get_user_type(my_user_id),

        // user status
        status_content_available: Boolean(status_text || status_emoji_info),
        show_placeholder_for_status_text: !status_text && status_emoji_info,
        status_text,
        status_emoji_info,
        user_time: people.get_user_time(my_user_id),
    };
}

export function get_gear_menu_content_context() {
    const user_has_billing_access = page_params.is_billing_admin || page_params.is_owner;
    const is_plan_standard = page_params.realm_plan_type === 3;
    const is_plan_plus = page_params.realm_plan_type === 10;
    const is_org_on_paid_plan = is_plan_standard || is_plan_plus;
    return {
        realm_name: page_params.realm_name,
        realm_url: new URL(page_params.realm_uri).hostname,
        is_owner: page_params.is_owner,
        is_admin: page_params.is_admin,
        is_spectator: page_params.is_spectator,
        is_self_hosted: page_params.realm_plan_type === 1,
        is_development_environment: page_params.development_environment,
        is_plan_limited: page_params.realm_plan_type === 2,
        is_plan_standard,
        is_plan_standard_sponsored_for_free: page_params.realm_plan_type === 4,
        is_plan_plus,
        is_org_on_paid_plan,
        is_business_org: page_params.realm_org_type === 10,
        is_education_org: page_params.realm_org_type === 30 || page_params.realm_org_type === 35,
        standard_plan_name: "Zulip Cloud Standard",
        // For OneHash Billing
        is_plan_onehash_free: page_params.realm_plan_type === 11,
        is_plan_onehash_standard: page_params.realm_plan_type === 12,
        onehash_standard_plan_name: "Connect Standard",
        server_needs_upgrade: page_params.server_needs_upgrade,
        version_display_string: gear_menu_util.version_display_string(),
        apps_page_url: page_params.apps_page_url,
        can_create_multiuse_invite: settings_data.user_can_create_multiuse_invite(),
        can_invite_users_by_email: settings_data.user_can_invite_users_by_email(),
<<<<<<< HEAD
        corporate_enabled: page_params.corporate_enabled,
        // For OneHash Billing
        onehash_corporate_enabled: page_params.onehash_corporate_enabled,
=======
>>>>>>> 53f40133
        is_guest: page_params.is_guest,
        login_link: page_params.development_environment ? "/devlogin/" : "/login/",
        promote_sponsoring_zulip: page_params.promote_sponsoring_zulip,
        show_billing: page_params.show_billing,
        show_remote_billing: page_params.show_remote_billing,
        show_plans: page_params.show_plans,
        show_webathena: page_params.show_webathena,
        sponsorship_pending: page_params.sponsorship_pending,
        user_has_billing_access,
    };
}<|MERGE_RESOLUTION|>--- conflicted
+++ resolved
@@ -214,12 +214,6 @@
         apps_page_url: page_params.apps_page_url,
         can_create_multiuse_invite: settings_data.user_can_create_multiuse_invite(),
         can_invite_users_by_email: settings_data.user_can_invite_users_by_email(),
-<<<<<<< HEAD
-        corporate_enabled: page_params.corporate_enabled,
-        // For OneHash Billing
-        onehash_corporate_enabled: page_params.onehash_corporate_enabled,
-=======
->>>>>>> 53f40133
         is_guest: page_params.is_guest,
         login_link: page_params.development_environment ? "/devlogin/" : "/login/",
         promote_sponsoring_zulip: page_params.promote_sponsoring_zulip,
