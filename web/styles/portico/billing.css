:root {
    --color-background-modal: hsl(0deg 0% 98%);
}

.billing-upgrade-page {
    font-family: "Source Sans 3 VF", sans-serif;
    background-color: hsl(0, 0%, 100%);
    height: 100vh;

<<<<<<< HEAD
    .hero {
        background-color: hsl(0, 0%, 100%);
        color: hsl(153deg 32% 55%);
        position: absolute;
        top: 0;
        width: 100%;
    }

=======
>>>>>>> 53f40133
    .page-content {
        padding: 100px 0 30px;
    }

    .main {
        width: 800px;
        max-width: 90%;
        margin: 0 auto;
    }

    & h1 {
        margin: 30px 0;
        font-weight: bold;
    }

    .nav {
        margin-bottom: 0;
    }

    .nav-tabs {
        border-bottom: 0;
        font-size: 1.2em;

        & a {
            font-weight: bold;
        }
    }

    .tab-content {
        border: 1px solid hsl(0deg 0% 87%);
        border-bottom-left-radius: 4px;
        border-bottom-right-radius: 4px;
        padding: 20px;
        background-color: hsl(0deg 0% 100%);
        font-size: 1.1em;
    }

    .support-link {
        margin: 10px 20px;

        & a,
        a:hover,
        a:visited {
            color: hsl(206.7, 100%, 45.5%);
            font-weight: 400;
        }
    }

    .license-management,
    .payment-schedule {
        & label {
            display: inline-block;
        }

        & input[type="radio"] {
            display: none;

            &:checked {
                + .box {
                    background-color: hsl(206.7, 100%, 45.5%);
                    color: hsl(0deg 0% 100%);
                    border-color: hsl(0, 0%, 0%);
                }
            }
        }

        .box {
            width: 120px;
            height: 70px;
            background-color: hsl(0deg 0% 94%);
            transition: all 0.2s ease;
            display: inline-block;
            text-align: center;
            cursor: pointer;
            position: relative;
            border: 1px solid hsl(0deg 0% 91%);
            border-radius: 8px;
            margin: 0 10px 5px 0;
            padding: 30px 20px;
            vertical-align: top;

            &:hover {
                background-color: hsl(0deg 0% 91%);
                border-color: hsl(0deg 0% 80%);
            }

            .schedule-time {
                font-weight: bold;
                font-size: 1.2em;
                margin-top: 10px;
            }

            .schedule-amount {
                margin-top: 5px;
                font-size: 1.1em;
                height: 50px;
            }

            .schedule-amount-2 {
                font-size: 0.9em;
            }

            .management-type {
                font-weight: bold;
                font-size: 1.2em;
                margin-top: 10px;
            }

            .management-type-text {
                font-size: 1.1em;
                margin-top: 5px;
            }
        }
    }

    .stripe-button-el {
        padding: 11px 25px;
        font-weight: 400;
        color: hsl(0deg 0% 100%);
        background: linear-gradient(
            145deg,
            hsl(206.7, 100%, 45.5%),
            hsl(206.7, 100%, 45.5%)
        );
        box-shadow: 0 3px 10px hsl(0deg 0% 0% / 20%);
        border: 0;
        height: 40px;
        margin: 5px 0 0;

        & span {
            background: 0;
            box-shadow: none;
            font-family: "Source Sans 3 VF", sans-serif;
            line-height: 20px;
        }
    }

    .stripe-button-el:hover {
        background-color: hsl(209, 87%, 34%);
        box-shadow: 0 3px 10px hsl(0deg 0% 0% / 30%);
    }

    .stripe-button-el:active,
    .stripe-button-el:enabled:active {
        background-color: hsl(206.7, 100%, 45.5%);

        & span {
            background: 0;
            box-shadow: none;
        }
    }

    .stripe-button-el:disabled {
        & span {
            background: none;
        }
    }

    .stripe-button-el:hover:disabled {
        box-shadow: none;
        background-color: hsl(0deg 0% 78%);
        pointer-events: none;
    }

    .invoice-button {
        font-size: 19px;

        &:disabled {
            opacity: 0.5;
            cursor: not-allowed;

            &:hover {
                pointer-events: all;
            }
        }
    }

    .upgrade-button-container {
        display: inline-block;
    }

    #manual_license_count,
    #invoiced_licenses {
        width: 50px;
    }

    #licenses_at_next_renewal_input,
    #new_licenses_input {
        width: 206px;
    }

    #error-message-box {
        margin-top: 10px;
        font-weight: 600;
        display: none;
    }

    #restartsession-loading,
    #webhook-loading,
    #sponsorship-loading,
    #planchange-loading,
    #licensechange-loading,
    #cardchange-loading,
    #invoice-loading,
    #autopay-loading {
        display: none;
        min-height: 55px;
        text-align: center;
    }

    #restartsession-success,
    #webhook-success,
    #sponsorship-success,
    #planchange-success,
    #licensechange-success,
    #cardchange-success,
    #invoice-success,
    #autopay-success {
        text-align: center;
        display: none;
    }

    #restartsession-error,
    #webhook-error,
    #sponsorship-error,
    #planchange-error,
    #licensechange-error,
    #cardchange-error,
    #invoice-error,
    #autopay-error {
        text-align: center;
        display: none;
    }

    .zulip-loading-logo {
        margin: 0 auto;
        width: 24px;
        height: 24px;
    }

    .zulip-loading-logo svg circle {
        fill: hsl(0deg 0% 27%);
        stroke: hsl(0deg 0% 27%);
    }

    .zulip-loading-logo svg path {
        fill: hsl(0deg 0% 100%);
        stroke: hsl(0deg 0% 100%);
    }

    #restartsession_loading_indicator,
    #webhook_loading_indicator,
    #sponsorship_loading_indicator,
    #planchange_loading_indicator,
    #licensechange_loading_indicator,
    #cardchange_loading_indicator,
    #invoice_loading_indicator,
    #autopay_loading_indicator {
        margin: 10px auto;
    }

    #restartsession_loading_indicator_box_container,
    #webhook_loading_indicator_box_container,
    #sponsorship_loading_indicator_box_container,
    #planchange_loading_indicator_box_container,
    #licensechange_loading_indicator_box_container,
    #cardchange_loading_indicator_box_container,
    #invoice_loading_indicator_box_container,
    #autopay_loading_indicator_box_container {
        position: absolute;
        left: 50%;
    }

    #restartsession_loading_indicator_box,
    #webhook_loading_indicator_box,
    #sponsorship_loading_indicator_box,
    #planchange_loading_indicator_box,
    #licensechange_loading_indicator_box,
    #cardchange_loading_indicator_box,
    #invoice_loading_indicator_box,
    #autopay_loading_indicator_box {
        position: relative;
        left: -50%;
        top: -41px;
        z-index: 10;
        border-radius: 6px;
    }

    #restartsession_loading_indicator .loading_indicator_text,
    #webhook_loading_indicator .loading_indicator_text,
    #sponsorship_loading_indicator .loading_indicator_text,
    #planchange_loading_indicator .loading_indicator_text,
    #licensechange_loading_indicator .loading_indicator_text,
    #cardchange_loading_indicator .loading_indicator_text,
    #invoice_loading_indicator .loading_indicator_text,
    #autopay_loading_indicator .loading_indicator_text {
        margin-left: -25px;
    }

    & select,
    input,
    textarea {
        font-family: inherit;
    }
}

input[type="number"]::-webkit-outer-spin-button,
input[type="number"]::-webkit-inner-spin-button {
    appearance: none;
    margin: 0;
}

input[name="licenses"] {
    appearance: textfield;
}

#license-manual-section,
#licensechange-input-section,
#invoice-form {
    & input {
        padding: 4px 6px;
        border-radius: 4px;
        border: 1px solid hsl(0deg 0% 80%);
        color: hsl(0deg 0% 33%);
        margin-bottom: 10px;
        transition:
            border linear 0.2s,
            box-shadow linear 0.2s;
        box-shadow: inset 0 1px 1px hsla(0deg 0 0 / 7.5%);

        &:focus {
            border-color: hsl(206deg 80% 62% / 80%);
            outline: 0;
            box-shadow:
                inset 0 1px 1px hsl(0deg 0% 0% / 7.5%),
                0 0 8px hsl(206.494deg 80% 62% / 60%);
        }
    }
}

#confirm-licenses-modal .dialog_submit_button:active {
    /* This is needed to avoid button background changing
    when clicking on it due to "button:active" CSS in
    landing_page.css. */
    background-color: hsl(240deg 96% 68%);
}

#account-deactivated-success-page .white-box,
#server-deactivate-page .white-box,
#remote-billing-confirm-login-page .white-box,
#remote-billing-confirm-email .white-box,
#server-login-page .white-box,
#upgrade-page .white-box,
#billing-page .white-box,
.sponsorship-page .white-box {
    margin: 30px;
}

#account-deactivated-success-page #account-deactivated-success-page-details,
#server-deactivate-page #server-deactivate-details,
#server-login-page #server-login-page-details,
#upgrade-page #upgrade-page-details,
#billing-page #billing-page-details,
.sponsorship-page #sponsorship-form {
    margin: 0;
}

#sponsorship-discount-details {
    font-weight: normal;
    margin: 2px 14px;
    padding-top: 0;
    text-align: left;
    overflow-wrap: break-word;
    width: 450px;
}

@media (width < 600px) {
    #server-login-page,
    #billing-page,
    .sponsorship-page {
        transform: scale(0.8);
        margin: -50px;
    }

    .sponsorship-status-page {
        transform: scale(0.8);
        margin: -10px -50px -50px;
    }

    #upgrade-page {
        transform: scale(0.8);
        margin: -50px 0;
    }
}

@media (width < 460px) {
    #upgrade-page,
    #billing-page,
    .sponsorship-page {
        transform: scale(0.6);
        margin: -150px -100px;
    }

    #server-login-page,
    .sponsorship-status-page {
        transform: scale(0.6);
        margin: -50px -150px -100px;
    }

    #upgrade-page {
        transform: scale(0.6);
        margin: -150px 0;
    }
}

#billing-page .billing-status-page .pitch {
    width: 100%;
}

.billing-status-page {
    font-weight: 400;
}

.sponsorship-status-page .white-box {
    font-weight: 400;
    margin: 30px;
    padding: 0;
}

.billing-status-page p:last-child,
.sponsorship-status-page p:last-child {
    margin-bottom: 0;
}

.remote-billing-confirm-login-form-field-error,
.server-login-form-field-error,
.upgrade-page-error,
.sponsorship-field-error,
.billing-page-error,
.billing-page-success {
    text-align: left;
    margin-left: 2px;
    margin-top: 5px;
}

.header.portico-header {
    display: block;
}

#upgrade-page #upgrade-manual-license-count-wrapper,
#billing-page .input-box-number {
    text-align: left;
}

#account-deactivated-success-page .pitch,
#server-deactivate-details .pitch,
#remote-billing-confirm-login-page .pitch,
#server-login-page .pitch,
.sponsorship-page .pitch,
.sponsorship-status-page .pitch,
#upgrade-page .pitch,
#billing-page .pitch {
    width: 600px;
}

#billing-page .number-input-with-label {
    display: flex;
    align-items: flex-end;
}

#upgrade-page #manual_license_count,
#billing-page
    .white-box
    .input-box-number
    .number-input-with-label
    .short-width-number-input {
    width: 100px;
}

#billing-page .number-input-with-label .licence-count-in-use {
    padding-left: 10px;
    vertical-align: bottom;
    position: relative;
    bottom: 15px;
}

#billing-page #org-billing-frequency-confirm-button,
#billing-page .license-count-update-button {
    margin: 0 auto;
    font-size: 1.1rem;
    margin-right: 0;
    width: 100px;
}

#billing-page #org-billing-frequency-confirm-button.hide,
#billing-page .license-count-update-button.hide {
    display: none;
}

#billing-page #org-billing-frequency-confirm-button {
    margin: 0;
    display: block;
    position: absolute;
    top: 25px;
    right: 0;
}

#billing-page #current-license-change-form,
#billing-page #next-license-change-form {
    margin-bottom: 0;
}

.billing-page-success {
    display: none;
}

#billing-page-details .input-box.billing-page-field.plan-toggle-action,
#billing-page-details .input-box.billing-page-field.user-stripe-card-update {
    margin-top: 10px;
    text-align: left;
}

#billing-page-details .plan-toggle-action .plan-toggle-action-button {
    margin: 20px auto 0;
    background-color: hsl(0deg 70% 40%);
}

#server-deactivate-button,
#remote-billing-confirm-login-button,
#remote-billing-confirm-email-button,
#server-login-button,
#org-upgrade-button {
    margin: 0;
    width: 100%;

    &:disabled,
    .permanent-disabled {
        color: hsl(0deg 0% 80%);

        &:hover {
            cursor: not-allowed;
        }
    }
}

#upgrade-page-details #upgrade-add-card-button,
#billing-page-details .user-stripe-card-update .user-stripe-card-update-button {
    margin: 0;
    width: 150px;
}

#server-login-page-details #server-login-form-title .not-editable-realm-field {
    font-weight: 500;
    padding-top: 0;
}

#server-login-page-details #server-login-form-title,
#billing-page-details #legacy-server-push-notification-notice,
#billing-page-details .next-payment-info {
    width: 450px;
    padding-top: 0;
}

#sponsorship-status-page-details .input-box.sponsorship-form-field:first-child,
#billing-page-details .input-box.billing-page-field:first-child {
    margin-top: 10px;
}

.sponsorship-status-page .support-link,
#billing-page .support-link {
    text-align: center;
}

.micromodal {
    .modal__title {
        font-weight: 600;
    }

    .modal__content {
        font-weight: 400;
    }
}

#upgrade-page-details #free-trial-top-banner {
    margin-top: 10px;
}

#account-deactivated-success-page-details .not-editable-realm-field,
#server-deactivate-details
    #server-deactivate-form-top-description
    .not-editable-realm-field,
#remote-billing-confirm-email-intro .not-editable-realm-field,
#billing-page-details .billing-frequency-message.not-editable-realm-field,
#free-trial-top-banner .not-editable-realm-field,
#upgrade-page-details .license-management-section .not-editable-realm-field {
    padding-top: 0;
}

#free-trial-alert-message,
#free-trial-top-banner {
    text-align: left;
}

#upgrade-page-sponsorship-pending-message-top,
#billing-sponsorship-pending-message-top,
#sponsorship-status-success-message-top,
#upgrade-success-message-top,
#billing-success-message-top {
    display: block;
    text-align: center;
    font-weight: 400;
    padding: 10px 20px;
    width: 600px;
}

.upgrade-page-success {
    display: none;
    padding: 8px 0;
    width: 450px;
    text-align: center;
    margin: auto;
}

#upgrade-payment-info {
    display: grid;
    grid-template: auto auto 1fr / 1fr auto;
    grid-template-areas:
        "payment-info add-card"
        "alert-message alert-message";
    width: 450px;
    margin: auto;
    padding-bottom: 25px;
}

#upgrade-payment-info .alert {
    grid-area: alert-message;
}

#upgrade-page-details #upgrade-payment-menthod-wrapper {
    margin-left: 0;
    grid-area: payment-info;
    width: auto;
}

/* Used class twice to increase specificity */
#upgrade-payment-info .upgrade-add-card-container.upgrade-add-card-container {
    grid-area: add-card;
    width: auto;
    margin-right: 0;
}

#billing-page-details
    .org-billing-frequency-wrapper.input-box
    .billing-frequency-select {
    width: 150px;
}

#billing-page-details .org-billing-frequency-wrapper.billing-page-field,
#upgrade-page-details .upgrade-add-card-container {
    text-align: left;
}

#server-deactivate-error,
#server-login-error,
#autopay-error {
    font-weight: 400;
    margin-left: 0;
}

#sponsorship-status-page-details .input-box.sponsorship-form-field {
    margin: 20px;
}

#sponsorship-form #sponsorship-button {
    width: 100%;
}

.billing-page-discount {
    opacity: 0.8;
    font-weight: 400;
}

.remote-billing-button-loader {
    display: none;
    vertical-align: top;
    position: relative;
    height: 30px;
    margin-top: -10px;
    top: 5px;
}

#server-deactivate-error,
#server-login-error {
    text-align: left;
    margin: 0 auto;
    max-width: 400px;
    padding: 10px 25px;
}

#upgrade-page-details #due-today-for-future-update-wrapper {
    display: none;
}

#remote-billing-confirm-login-form .text-error {
    margin-bottom: 15px;
}

#server-deactivate-details .upgrade-button-container,
#server-login-page-button-container {
    width: 450px;
    margin: 30px auto 0;
}

#remote-billing-confirm-login-button,
#remote-billing-confirm-email-button,
#billing-page-details #legacy-server-push-notification-notice-wrapper {
    margin-top: 10px;
}

#remote-billing-confirm-email-form #remote-billing-confirm-email-intro {
    margin-top: -10px;
}

#remote-billing-confirm-login-form #remote-billing-confirm-login-tos-wrapper {
    margin: 0 auto 10px;
}

#account-deactivated-success-page-details
    #account-deactivated-success-page-top-message {
    margin-top: 10px;
}<|MERGE_RESOLUTION|>--- conflicted
+++ resolved
@@ -7,17 +7,6 @@
     background-color: hsl(0, 0%, 100%);
     height: 100vh;
 
-<<<<<<< HEAD
-    .hero {
-        background-color: hsl(0, 0%, 100%);
-        color: hsl(153deg 32% 55%);
-        position: absolute;
-        top: 0;
-        width: 100%;
-    }
-
-=======
->>>>>>> 53f40133
     .page-content {
         padding: 100px 0 30px;
     }
