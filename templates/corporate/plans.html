--- conflicted
+++ resolved
@@ -3,12 +3,7 @@
 
 {% set PAGE_TITLE = "Plans and pricing | OneHash Connect" %}
 
-<<<<<<< HEAD
-{% set PAGE_DESCRIPTION = "Choose between Connect Cloud Free and Connect Cloud
-  Standard. Support contracts available." %}
-=======
 {% set PAGE_DESCRIPTION = "Sign up for a managed cloud solution, or self-host our 100\x25 open-source software. Get started for free." %}
->>>>>>> 53f40133
 
 {% block customhead %}
 <meta name="viewport" content="width=device-width, initial-scale=1.0" />
@@ -23,45 +18,6 @@
 <div class="portico-pricing plans {% if is_self_hosted_realm %} showing-self-hosted {% else %} showing-cloud {% endif %}">
     <div class="main">
         {% include "corporate/pricing_model.html" %}
-<<<<<<< HEAD
-        <!-- <div class="plans_top_faq plans_faq_questions">
-            <p>
-                You can <a href="https://zulip.com/help/zulip-cloud-or-self-hosting">move
-                    freely</a> between <a href="/plans/">Zulip Cloud</a>
-                hosting and your own servers with our high quality <a
-                    href="/help/export-your-organization">export</a> and
-                <a href="https://zulip.readthedocs.io/en/stable/production/export-and-import.html">import
-                </a> tools.
-            </p>
-            <p>
-                Questions? See our <a href="/help/zulip-cloud-billing">billing help page</a> for
-                additional details, or contact us at <a href="mailto:sales@zulip.com">sales@zulip.com</a>.
-            </p>
-        </div> -->
-    </div>
-
-    <!-- <div class="discounts-section">
-        <header>
-            <h1>Special Zulip Cloud Standard pricing</h1>
-        </header>
-        <div class="register-buttons">
-            <a href="/for/open-source/" class="register-now button">Open source <p>Free</p></a>
-            <a href="/for/education/" class="register-now button">Education <p>85%+ OFF</p></a>
-            <a href="/for/research/" class="register-now button">Research <p>Free</p></a>
-            <a href="/for/events/" class="register-now button">Academic conferences<p>Free</p></a>
-            <a href="/for/communities/" class="register-now button">Non-profits and communities <p>85%+ OFF</p></a>
-        </div>
-    </div> -->
-    <!-- <div class="plans_faq_questions">
-        <p>
-            Zulip sponsors free Zulip Cloud Standard for hundreds of worthy
-            organizations. Request sponsorship from your organization's
-            <a href="{{ sponsorship_url }}">billing page</a>.
-        </p>
-    </div> -->
-    <br />
-    {% include "corporate/compare.html" %}
-=======
     </div>
 
     <!-- This is the subsection that displays with cloud plans. -->
@@ -212,7 +168,6 @@
             </div>
         </div>
     </div>
->>>>>>> 53f40133
 </div>
 
 {% if not is_self_hosted_realm %}
