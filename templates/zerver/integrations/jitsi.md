--- conflicted
+++ resolved
@@ -1,15 +1,9 @@
-<<<<<<< HEAD
-[Jitsi Meet](https://jitsi.org/jitsi-meet/) is OneHash Connect's default video
-call provider. Jitsi Meet is a fully-encrypted, 100% open source video
-conferencing solution.
-=======
-By default, Zulip integrates with [Jitsi Meet](https://jitsi.org/jitsi-meet/),
+By default, Connect integrates with [Jitsi Meet](https://jitsi.org/jitsi-meet/),
 a fully-encrypted, 100% open source video conferencing solution.
 
-Zulip uses the [cloud version of Jitsi Meet](https://meet.jit.si/)
+Connect uses the [cloud version of Jitsi Meet](https://meet.jit.si/)
 as its default video call provider. You can also use a self-hosted
 instance of Jitsi Meet.
->>>>>>> 53f40133
 
 ### Using Jitsi Meet
 
@@ -34,16 +28,6 @@
 
 !!! tip ""
 
-<<<<<<< HEAD
-2. OneHash Connect's [call button](/help/start-a-call) will now create meetings
-   using Jitsi Meet.
-
-OneHash Connect's default video call provider is the cloud version of [Jitsi
-Meet](https://meet.jit.si/) but it also possible to use Connect with a
-self-hosted instance of Jitsi Meet; to configure this, just set
-`JITSI_SERVER_URL` in `/etc/zulip/settings.py`.
-=======
     You can replace the call link label with any text you like.
 
-[jitsi-server-url]: /help/start-a-call#configure-a-self-hosted-instance-of-jitsi-meet
->>>>>>> 53f40133
+[jitsi-server-url]: /help/start-a-call#configure-a-self-hosted-instance-of-jitsi-meet