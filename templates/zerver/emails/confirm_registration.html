{% extends "zerver/emails/email_base_default.html" %}

{% block illustration %}
<img src="{{ email_images_base_url }}/registration_confirmation.png" alt=""/>
{% endblock %}

{% block content %}
<p>
    {% if create_realm %}
<<<<<<< HEAD
    {{ _('You have requested a new OneHash Connect organization. Awesome!') }}
    {% else %}
    {{ _('You recently signed up for OneHash Connect. Awesome!') }}
=======
    {{ _("You have requested a new Zulip organization:") }}
    <ul>
        <li>{% trans %}Organization URL: {{ organization_url }}{% endtrans %}</li>
        <li>{% trans %}Organization type: {{ organization_type }}{% endtrans %}</li>
    </ul>
    {% else %}
    {{ _("You recently signed up for Zulip. Awesome!") }}
>>>>>>> 53f40133
    {% endif %}
</p>
<p>
    {% if create_realm %}
    {{ _("Click the button below to create the organization and register your account. You'll be able to update the information above if you like.") }}
    {% else %}
    {{ _("Click the button below to complete registration.") }}
    {% endif %}
    <a class="button" href="{{ activate_url }}">{{ _("Complete registration") }}</a>
</p>
<p>
    {% if onehash_corporate_enabled %}
        {{macros.contact_us_zulip_cloud(support_email)}}
    {% else %}
        {{macros.contact_us_self_hosted(support_email)}}
    {% endif %}
</p>
{% endblock %}<|MERGE_RESOLUTION|>--- conflicted
+++ resolved
@@ -7,19 +7,13 @@
 {% block content %}
 <p>
     {% if create_realm %}
-<<<<<<< HEAD
-    {{ _('You have requested a new OneHash Connect organization. Awesome!') }}
-    {% else %}
-    {{ _('You recently signed up for OneHash Connect. Awesome!') }}
-=======
-    {{ _("You have requested a new Zulip organization:") }}
+    {{ _("You have requested a new Connect organization:") }}
     <ul>
         <li>{% trans %}Organization URL: {{ organization_url }}{% endtrans %}</li>
         <li>{% trans %}Organization type: {{ organization_type }}{% endtrans %}</li>
     </ul>
     {% else %}
-    {{ _("You recently signed up for Zulip. Awesome!") }}
->>>>>>> 53f40133
+    {{ _("You recently signed up for Connect. Awesome!") }}
     {% endif %}
 </p>
 <p>
