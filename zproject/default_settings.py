import os
from email.headerregistry import Address
from typing import TYPE_CHECKING, Any, Dict, List, Literal, Optional, Tuple

from django_auth_ldap.config import GroupOfUniqueNamesType, LDAPGroupType

from scripts.lib.zulip_tools import deport
from zproject.settings_types import JwtAuthKey, OIDCIdPConfigDict, SAMLIdPConfigDict

from .config import DEVELOPMENT, PRODUCTION, get_secret

if TYPE_CHECKING:
    from django_auth_ldap.config import LDAPSearch

if PRODUCTION:  # nocoverage
    from .prod_settings import EXTERNAL_HOST, ZULIP_ADMINISTRATOR
else:
    from .dev_settings import EXTERNAL_HOST, ZULIP_ADMINISTRATOR

DEBUG = DEVELOPMENT

EXTERNAL_HOST_WITHOUT_PORT = deport(EXTERNAL_HOST)

STATIC_URL: Optional[str] = None

# These settings are intended for the server admin to set.  We document them in
# prod_settings_template.py, and in the initial /etc/zulip/settings.py on a new
# install of the Zulip server.

# Extra HTTP "Host" values to allow (standard ones added in computed_settings.py)
ALLOWED_HOSTS: List[str] = []

# Basic email settings
NOREPLY_EMAIL_ADDRESS = Address(username="noreply", domain=EXTERNAL_HOST_WITHOUT_PORT).addr_spec
ADD_TOKENS_TO_NOREPLY_ADDRESS = True
TOKENIZED_NOREPLY_EMAIL_ADDRESS = Address(
    username="noreply-{token}", domain=EXTERNAL_HOST_WITHOUT_PORT
).addr_spec
PHYSICAL_ADDRESS = ""
FAKE_EMAIL_DOMAIN = EXTERNAL_HOST_WITHOUT_PORT

# SMTP settings
EMAIL_HOST: Optional[str] = None
# Other settings, like EMAIL_HOST_USER, EMAIL_PORT, and EMAIL_USE_TLS,
# we leave up to Django's defaults.

# LDAP auth
AUTH_LDAP_SERVER_URI = ""
AUTH_LDAP_BIND_DN = ""
AUTH_LDAP_USER_SEARCH: Optional["LDAPSearch"] = None
LDAP_APPEND_DOMAIN: Optional[str] = None
LDAP_EMAIL_ATTR: Optional[str] = None
AUTH_LDAP_REVERSE_EMAIL_SEARCH: Optional["LDAPSearch"] = None
AUTH_LDAP_USERNAME_ATTR: Optional[str] = None
# AUTH_LDAP_USER_ATTR_MAP is uncommented in prod_settings_template.py,
# so the value here mainly serves to help document the default.
AUTH_LDAP_USER_ATTR_MAP: Dict[str, str] = {
    "full_name": "cn",
}
# Automatically deactivate users not found by the AUTH_LDAP_USER_SEARCH query.
LDAP_DEACTIVATE_NON_MATCHING_USERS: Optional[bool] = None
# AUTH_LDAP_CONNECTION_OPTIONS: we set ldap.OPT_REFERRALS in settings.py if unset.
AUTH_LDAP_CONNECTION_OPTIONS: Dict[int, object] = {}
# Disable django-auth-ldap caching, to prevent problems with OU changes.
AUTH_LDAP_CACHE_TIMEOUT = 0
# Disable syncing user on each login; Using sync_ldap_user_data cron is recommended.
AUTH_LDAP_ALWAYS_UPDATE_USER = False
# Development-only settings for fake LDAP authentication; used to
# support local development of LDAP auth without an LDAP server.
# Detailed docs in zproject/dev_settings.py.
FAKE_LDAP_MODE: Optional[str] = None
FAKE_LDAP_NUM_USERS = 8
AUTH_LDAP_ADVANCED_REALM_ACCESS_CONTROL: Optional[Dict[str, Any]] = None
LDAP_SYNCHRONIZED_GROUPS_BY_REALM: Dict[str, List[str]] = {}
AUTH_LDAP_GROUP_TYPE: LDAPGroupType = GroupOfUniqueNamesType()

# Social auth; we support providing values for some of these
# settings in zulip-secrets.conf instead of settings.py in development.
SOCIAL_AUTH_GITHUB_KEY = get_secret("social_auth_github_key", development_only=True)
SOCIAL_AUTH_GITHUB_ORG_NAME: Optional[str] = None
SOCIAL_AUTH_GITHUB_TEAM_ID: Optional[str] = None
SOCIAL_AUTH_GITLAB_KEY = get_secret("social_auth_gitlab_key", development_only=True)
SOCIAL_AUTH_SUBDOMAIN: Optional[str] = None
SOCIAL_AUTH_AZUREAD_OAUTH2_KEY = get_secret("social_auth_azuread_oauth2_key", development_only=True)
SOCIAL_AUTH_GOOGLE_KEY = get_secret("social_auth_google_key", development_only=True)
# SAML:
SOCIAL_AUTH_SAML_SP_ENTITY_ID: Optional[str] = None
SOCIAL_AUTH_SAML_SP_PUBLIC_CERT = ""
SOCIAL_AUTH_SAML_SP_PRIVATE_KEY = ""
SOCIAL_AUTH_SAML_ORG_INFO: Optional[Dict[str, Dict[str, str]]] = None
SOCIAL_AUTH_SAML_TECHNICAL_CONTACT: Optional[Dict[str, str]] = None
SOCIAL_AUTH_SAML_SUPPORT_CONTACT: Optional[Dict[str, str]] = None
SOCIAL_AUTH_SAML_ENABLED_IDPS: Dict[str, SAMLIdPConfigDict] = {}
SOCIAL_AUTH_SAML_SECURITY_CONFIG: Dict[str, Any] = {}
# Set this to True to enforce that any configured IdP needs to specify
# the limit_to_subdomains setting to be considered valid:
SAML_REQUIRE_LIMIT_TO_SUBDOMAINS = False

# Historical name for SOCIAL_AUTH_GITHUB_KEY; still allowed in production.
GOOGLE_OAUTH2_CLIENT_ID: Optional[str] = None

# Apple:
SOCIAL_AUTH_APPLE_SERVICES_ID = get_secret("social_auth_apple_services_id", development_only=True)
SOCIAL_AUTH_APPLE_APP_ID = get_secret("social_auth_apple_app_id", development_only=True)
SOCIAL_AUTH_APPLE_KEY = get_secret("social_auth_apple_key", development_only=True)
SOCIAL_AUTH_APPLE_TEAM = get_secret("social_auth_apple_team", development_only=True)
SOCIAL_AUTH_APPLE_SCOPE = ["name", "email"]
SOCIAL_AUTH_APPLE_EMAIL_AS_USERNAME = True

# Generic OpenID Connect:
SOCIAL_AUTH_OIDC_ENABLED_IDPS: Dict[str, OIDCIdPConfigDict] = {}
SOCIAL_AUTH_OIDC_FULL_NAME_VALIDATED = False

SOCIAL_AUTH_SYNC_CUSTOM_ATTRS_DICT: Dict[str, Dict[str, Dict[str, str]]] = {}

# Other auth
SSO_APPEND_DOMAIN: Optional[str] = None
CUSTOM_HOME_NOT_LOGGED_IN: Optional[str] = None

VIDEO_ZOOM_CLIENT_ID = get_secret("video_zoom_client_id", development_only=True)
VIDEO_ZOOM_CLIENT_SECRET = get_secret("video_zoom_client_secret")

# Email gateway
EMAIL_GATEWAY_PATTERN = ""
EMAIL_GATEWAY_LOGIN: Optional[str] = None
EMAIL_GATEWAY_IMAP_SERVER: Optional[str] = None
EMAIL_GATEWAY_IMAP_PORT: Optional[int] = None
EMAIL_GATEWAY_IMAP_FOLDER: Optional[str] = None
# Not documented for in /etc/zulip/settings.py, since it's rarely needed.
EMAIL_GATEWAY_EXTRA_PATTERN_HACK: Optional[str] = None

# Error reporting
ERROR_REPORTING = True
LOGGING_SHOW_MODULE = False
LOGGING_SHOW_PID = False

# Sentry.io error defaults to off
SENTRY_DSN: Optional[str] = None
SENTRY_FRONTEND_DSN: Optional[str] = None
SENTRY_FRONTEND_SAMPLE_RATE: float = 1.0
SENTRY_FRONTEND_TRACE_RATE: float = 0.1

# File uploads and avatars
# TODO: Rename MAX_FILE_UPLOAD_SIZE to have unit in name.
DEFAULT_AVATAR_URI: Optional[str] = None
DEFAULT_LOGO_URI: Optional[str] = None
S3_AVATAR_BUCKET = ""
S3_AUTH_UPLOADS_BUCKET = ""
S3_REGION: Optional[str] = None
S3_ENDPOINT_URL: Optional[str] = None
S3_SKIP_PROXY = True
S3_UPLOADS_STORAGE_CLASS: Literal[
    "GLACIER_IR",
    "INTELLIGENT_TIERING",
    "ONEZONE_IA",
    "REDUCED_REDUNDANCY",
    "STANDARD",
    "STANDARD_IA",
] = "STANDARD"
LOCAL_UPLOADS_DIR: Optional[str] = None
LOCAL_AVATARS_DIR: Optional[str] = None
LOCAL_FILES_DIR: Optional[str] = None
MAX_FILE_UPLOAD_SIZE = 25

# Jitsi Meet video call integration; set to None to disable integration.
JITSI_SERVER_URL: Optional[str] = "https://meet.jit.si"

# GIPHY API key.
GIPHY_API_KEY = get_secret("giphy_api_key")

# Allow setting BigBlueButton settings in zulip-secrets.conf in
# development; this is useful since there are no public BigBlueButton servers.
BIG_BLUE_BUTTON_URL = get_secret("big_blue_button_url", development_only=True)

# Max state storage per user
# TODO: Add this to zproject/prod_settings_template.py once stateful bots are fully functional.
USER_STATE_SIZE_LIMIT = 10000000
# Max size of a single configuration entry of an embedded bot.
BOT_CONFIG_SIZE_LIMIT = 10000

# External service configuration
CAMO_URI = ""
MEMCACHED_LOCATION = "127.0.0.1:11211"
MEMCACHED_USERNAME = None if get_secret("memcached_password") is None else "zulip@localhost"
RABBITMQ_HOST = "127.0.0.1"
RABBITMQ_PORT = 5672
RABBITMQ_USERNAME = "zulip"
RABBITMQ_USE_TLS = False
REDIS_HOST = "127.0.0.1"
REDIS_PORT = 6379
REMOTE_POSTGRES_HOST = ""
REMOTE_POSTGRES_PORT = ""
REMOTE_POSTGRES_SSLMODE = ""
THUMBNAIL_IMAGES = False

TORNADO_PORTS: List[int] = []
USING_TORNADO = True

# ToS/Privacy templates
POLICIES_DIRECTORY: str = "zerver/policies_absent"

# Security
ENABLE_FILE_LINKS = False
ENABLE_GRAVATAR = True
INLINE_IMAGE_PREVIEW = True
INLINE_URL_EMBED_PREVIEW = True
NAME_CHANGES_DISABLED = False
AVATAR_CHANGES_DISABLED = False
PASSWORD_MIN_LENGTH = 6
PASSWORD_MIN_GUESSES = 10000
PUSH_NOTIFICATION_BOUNCER_URL: Optional[str] = None
PUSH_NOTIFICATION_REDACT_CONTENT = False
SUBMIT_USAGE_STATISTICS = True
PROMOTE_SPONSORING_ZULIP = True
RATE_LIMITING = True
RATE_LIMITING_AUTHENTICATE = True
RATE_LIMIT_TOR_TOGETHER = False
SEND_LOGIN_EMAILS = True
EMBEDDED_BOTS_ENABLED = False

DEFAULT_RATE_LIMITING_RULES = {
    # Limits total number of API requests per unit time by each user.
    # Rate limiting general API access protects the server against
    # clients causing unreasonable server load.
    "api_by_user": [
        # 200 requests per limit
        (60, 200),
    ],
    # Limits total number of unauthenticated API requests (primarily
    # used by the public access option). Since these are
    # unauthenticated requests, each IP address is a separate bucket.
    "api_by_ip": [
        (60, 100),
    ],
    # Limits total requests to the Mobile Push Notifications Service
    # by each individual Zulip server that is using the service. This
    # is a Zulip Cloud setting that has no effect on self-hosted Zulip
    # servers that are not hosting their own copy of the push
    # notifications service.
    "api_by_remote_server": [
        (60, 1000),
    ],
    # Limits how many authentication attempts with login+password can
    # be made to a single username. This applies to the authentication
    # backends such as LDAP or email+password where a login+password
    # gets submitted to the Zulip server. No limit is applied for
    # external authentication methods (like GitHub SSO), since with
    # those authentication backends, we only receive a username if
    # authentication is successful.
    "authenticate_by_username": [
        # 5 failed login attempts within 30 minutes
        (1800, 5),
    ],
    # Limits how many requests a user can make to change their email
    # address. A low/strict limit is recommended here, since there is
    # not real use case for triggering several of these from a single
    # user account, and by definition, the emails are sent to an email
    # address that does not already have a relationship with Zulip, so
    # this feature can be abused to attack the server's spam
    # reputation. Applies in addition to sends_email_by_ip.
    "email_change_by_user": [
        # 2 emails per hour, and up to 5 per day.
        (3600, 2),
        (86400, 5),
    ],
    # Limits how many requests to send password reset emails can be
    # made for a single email address. A low/strict limit is
    # desirable, since this feature could be used to spam users with
    # password reset emails, given their email address. Applies in
    # addition to sends_email_by_ip, below.
    "password_reset_form_by_email": [
        # 2 emails per hour, and up to 5 per day.
        (3600, 2),
        (86400, 5),
    ],
    # This limit applies to all requests which directly trigger the
    # sending of an email, restricting the number per IP address. This
    # is a general anti-spam measure.
    "sends_email_by_ip": [
        (86400, 5),
    ],
    # Limits access to uploaded files, in web-public contexts, done by
    # unauthenticated users. Each file gets its own bucket, and every
    # access to the file by an unauthenticated user counts towards the
    # limit.  This is important to prevent abuse of Zulip's file
    # uploads feature for file distribution.
    "spectator_attachment_access_by_file": [
        # 1000 per day per file
        (86400, 1000),
    ],
}
# Rate limiting defaults can be individually overridden by adding
# entries in this object, which is merged with
# DEFAULT_RATE_LIMITING_RULES.
RATE_LIMITING_RULES: Dict[str, List[Tuple[int, int]]] = {}

# Two factor authentication is not yet implementation-complete
TWO_FACTOR_AUTHENTICATION_ENABLED = False

# This is used to send all hotspots for convenient manual testing
# in development mode.
ALWAYS_SEND_ALL_HOTSPOTS = False

# The new user tutorial is enabled by default, but can be disabled for
# self-hosters who want to disable the tutorial entirely on their system.
TUTORIAL_ENABLED = True

# We log emails in development environment for accessing
# them easily through /emails page
DEVELOPMENT_LOG_EMAILS = DEVELOPMENT

# The push bouncer expects to get its requests on the root subdomain,
# but that makes it more of a hassle to test bouncer endpoints in
# the development environment - so this setting allows us to disable
# that check.
DEVELOPMENT_DISABLE_PUSH_BOUNCER_DOMAIN_CHECK = False


# These settings are not documented in prod_settings_template.py.
# They should either be documented here, or documented there.
#
# Settings that it makes sense to document here instead of in
# prod_settings_template.py are those that
#  * don't make sense to change in production, but rather are intended
#    for dev and test environments; or
#  * don't make sense to change on a typical production server with
#    one or a handful of realms, though they might on an installation
#    like Zulip Cloud or to work around a problem on another server.

NOTIFICATION_BOT = "notification-bot@zulip.com"
EMAIL_GATEWAY_BOT = "emailgateway@zulip.com"
NAGIOS_SEND_BOT = "nagios-send-bot@zulip.com"
NAGIOS_RECEIVE_BOT = "nagios-receive-bot@zulip.com"
WELCOME_BOT = "welcome-bot@zulip.com"
REMINDER_BOT = "reminder-bot@zulip.com"

# The following bots are optional system bots not enabled by
# default.  The default ones are defined in INTERNAL_BOTS, in settings.py.

# These are extra bot users for our end-to-end Nagios message
# sending tests.
NAGIOS_STAGING_SEND_BOT = "nagios-staging-send-bot@zulip.com" if PRODUCTION else None
NAGIOS_STAGING_RECEIVE_BOT = "nagios-staging-receive-bot@zulip.com" if PRODUCTION else None
# SYSTEM_BOT_REALM would be a constant always set to 'zulip',
# except that it isn't that on Zulip Cloud.  We will likely do a
# migration and eliminate this parameter in the future.
SYSTEM_BOT_REALM = "zulipinternal"

# Structurally, we will probably eventually merge
# analytics into part of the main server, rather
# than a separate app.
EXTRA_INSTALLED_APPS = ["analytics","corporate","zilencer","onehash_corporate"]

# Used to construct URLs to point to the Zulip server.  Since we
# only support HTTPS in production, this is just for development.
EXTERNAL_URI_SCHEME = "https://"

# Whether anyone can create a new organization on the Zulip server.
OPEN_REALM_CREATION = False

# Whether it's possible to create web-public streams on this server.
WEB_PUBLIC_STREAMS_ENABLED = False

# Setting for where the system bot users are.  Likely has no
# purpose now that the REALMS_HAVE_SUBDOMAINS migration is finished.
SYSTEM_ONLY_REALMS = {"zulip"}

# Default deadline for demo organizations
DEMO_ORG_DEADLINE_DAYS = 30

# Alternate hostnames to serve particular realms on, in addition to
# their usual subdomains.  Keys are realm string_ids (aka subdomains),
# and values are alternate hosts.
# The values will also be added to ALLOWED_HOSTS.
REALM_HOSTS: Dict[str, str] = {}

# Map used to rewrite the URIs for certain realms during mobile
# authentication.  This, combined with adding the relevant hosts to
# ALLOWED_HOSTS, can be used for environments where security policies
# mean that a different hostname must be used for mobile access.
REALM_MOBILE_REMAP_URIS: Dict[str, str] = {}

# Whether the server is using the PGroonga full-text search
# backend.  Plan is to turn this on for everyone after further
# testing.
USING_PGROONGA = False

# How Django should send emails.  Set for most contexts in settings.py, but
# available for sysadmin override in unusual cases.
EMAIL_BACKEND: Optional[str] = None

# Whether to give admins a warning in the web app that email isn't set up.
# Set in settings.py when email isn't configured.
WARN_NO_EMAIL = False

# If True, disable rate-limiting and other filters on sending error messages
# to admins, and enable logging on the error-reporting itself.  Useful
# mainly in development.
DEBUG_ERROR_REPORTING = False

# Whether to flush memcached after data migrations.  Because of
# how we do deployments in a way that avoids reusing memcached,
# this is disabled in production, but we need it in development.
POST_MIGRATION_CACHE_FLUSHING = False

# Settings for APNS.  Only needed on push.zulipchat.com or if
# rebuilding the mobile app with a different push notifications
# server.
APNS_CERT_FILE: Optional[str] = None
APNS_TOKEN_KEY_FILE: Optional[str] = None
APNS_TOKEN_KEY_ID = get_secret("apns_token_key_id", development_only=True)
APNS_TEAM_ID = get_secret("apns_team_id", development_only=True)
APNS_SANDBOX = True
# APNS_TOPIC is obsolete. Clients now pass the APNs topic to use.
# ZULIP_IOS_APP_ID is obsolete. Clients now pass the iOS app ID to use for APNs.

# Limits related to the size of file uploads; last few in MB.
DATA_UPLOAD_MAX_MEMORY_SIZE = 25 * 1024 * 1024
MAX_AVATAR_FILE_SIZE_MIB = 5
MAX_ICON_FILE_SIZE_MIB = 5
MAX_LOGO_FILE_SIZE_MIB = 5
MAX_EMOJI_FILE_SIZE_MIB = 5

# Limits to help prevent spam, in particular by sending invitations.
#
# A non-admin user who's joined an open realm this recently can't invite at all.
INVITES_MIN_USER_AGE_DAYS = 3
# Default for a realm's `max_invites`; which applies per day,
# and only applies if OPEN_REALM_CREATION is true.
INVITES_DEFAULT_REALM_DAILY_MAX = 100
# Global rate-limit (list of pairs (days, max)) on invites from new realms.
# Only applies if OPEN_REALM_CREATION is true.
INVITES_NEW_REALM_LIMIT_DAYS = [(1, 100)]
# Definition of a new realm for INVITES_NEW_REALM_LIMIT.
INVITES_NEW_REALM_DAYS = 7

# Controls for which links are published in portico footers/headers/etc.
REGISTER_LINK_DISABLED: Optional[bool] = None
LOGIN_LINK_DISABLED = False
FIND_TEAM_LINK_DISABLED = False

# What domains to treat like the root domain
ROOT_SUBDOMAIN_ALIASES = ["www"]
# Whether the root domain is a landing page or can host a realm.
ROOT_DOMAIN_LANDING_PAGE = False

# Subdomain for serving endpoints to users from self-hosted deployments.
SELF_HOSTING_MANAGEMENT_SUBDOMAIN: Optional[str] = None

# If using the Zephyr mirroring supervisord configuration, the
# hostname to connect to in order to transfer credentials from webathena.
PERSONAL_ZMIRROR_SERVER: Optional[str] = None

# When security-relevant links in emails expire.
CONFIRMATION_LINK_DEFAULT_VALIDITY_DAYS = 1
INVITATION_LINK_VALIDITY_DAYS = 10
REALM_CREATION_LINK_VALIDITY_DAYS = 7

# Version number for ToS.  Change this if you want to force every
# user to click through to re-accept terms of service before using
# Zulip again on the web.
TERMS_OF_SERVICE_VERSION: Optional[str] = None
# HTML template path (e.g. "corporate/zulipchat_migration_tos.html")
# displayed to users when increasing TERMS_OF_SERVICE_VERSION when a
# user is to accept the terms of service for the first time, but
# already has an account. This primarily comes up when doing a data
# import.
FIRST_TIME_TERMS_OF_SERVICE_TEMPLATE: Optional[str] = None
# Custom message (HTML allowed) to be displayed to explain why users
# need to re-accept the terms of service when a new major version is
# written.
TERMS_OF_SERVICE_MESSAGE: Optional[str] = None

# Configuration for JWT auth (sign in and API key fetch)
JWT_AUTH_KEYS: Dict[str, JwtAuthKey] = {}

# https://docs.djangoproject.com/en/3.2/ref/settings/#std:setting-SERVER_EMAIL
# Django setting for what from address to use in error emails.
SERVER_EMAIL = ZULIP_ADMINISTRATOR
# Django setting for who receives error emails.
ADMINS = (("Zulip Administrator", ZULIP_ADMINISTRATOR),)

# From address for welcome emails.
WELCOME_EMAIL_SENDER: Optional[Dict[str, str]] = None

# Whether to send periodic digests of activity.
SEND_DIGEST_EMAILS = True
# The variable part of email sender names to be used for outgoing emails.
INSTALLATION_NAME = EXTERNAL_HOST

# Used to change the Zulip logo in portico pages.
CUSTOM_LOGO_URL: Optional[str] = None

# Random salt used when deterministically generating passwords in
# development.
INITIAL_PASSWORD_SALT: Optional[str] = None

# Settings configuring the special instrumentation of the send_event
# code path used in generating API documentation for /events.
LOG_API_EVENT_TYPES = False

# Used to control whether certain management commands are run on
# the server.
# TODO: Replace this with a smarter "run on only one server" system.
STAGING = False

# Presence tuning parameters. These values were hardcoded in clients
# before Zulip 7.0 (feature level 164); modern clients should get them
# via the /register API response, making it possible to tune these to
# adjust the trade-off between freshness and presence-induced load.
#
# The default for OFFLINE_THRESHOLD_SECS is chosen as
# `PRESENCE_PING_INTERVAL_SECS * 3 + 20`, which is designed to allow 2
# round trips, plus an extra in case an update fails. See
# https://zulip.readthedocs.io/en/latest/subsystems/presence.html for
# details on the presence architecture.
#
# How long to wait before clients should treat a user as offline.
OFFLINE_THRESHOLD_SECS = 200
# How often a client should ping by asking for presence data of all users.
PRESENCE_PING_INTERVAL_SECS = 60
# Zulip sends immediate presence updates via the events system when a
# user joins or becomes online. In larger organizations, this can
# become prohibitively expensive, so we limit how many active users an
# organization can have before these presence update events are
# disabled.
USER_LIMIT_FOR_SENDING_PRESENCE_UPDATE_EVENTS = 100

# Controls the how much newer a user presence update needs to be
# than the currently saved last_active_time or last_connected_time in order for us to
# update the database state. E.g. If set to 0, we will do
# a database write each time a client sends a presence update.
PRESENCE_UPDATE_MIN_FREQ_SECONDS = 55

# Controls the timedelta between last_connected_time and last_active_time
# within which the user should be considered ACTIVE for the purposes of
# legacy presence events. That is - when sending a presence update about a user to clients,
# we will specify ACTIVE status  as long as the timedelta is within this limit and IDLE otherwise.
PRESENCE_LEGACY_EVENT_OFFSET_FOR_ACTIVITY_SECONDS = 70

# How many days deleted messages data should be kept before being
# permanently deleted.
ARCHIVED_DATA_VACUUMING_DELAY_DAYS = 30

# Enables billing pages and plan-based feature gates. If False, all features
# are available to all realms.
BILLING_ENABLED = False
# OneHash Billing
ONEHASH_BILLING_ENABLED = True

CLOUD_FREE_TRIAL_DAYS: Optional[int] = int(get_secret("cloud_free_trial_days", "0"))
SELF_HOSTING_FREE_TRIAL_DAYS: Optional[int] = int(get_secret("self_hosting_free_trial_days", "0"))

# Custom message (supports HTML) to be shown in the navbar of landing pages. Used mainly for
# making announcements.
LANDING_PAGE_NAVBAR_MESSAGE: Optional[str] = None

# Automatically catch-up soft deactivated users when running the
# `soft-deactivate-users` cron. Turn this off if the server has 10Ks of
# users, and you would like to save some disk space. Soft-deactivated
# returning users would still be caught-up normally.
AUTO_CATCH_UP_SOFT_DEACTIVATED_USERS = True

# Enables Google Analytics on selected portico pages.
GOOGLE_ANALYTICS_ID: Optional[str] = None

# This is overridden by dev_settings.py for droplets.
IS_DEV_DROPLET = False

# Used by puppet/zulip_ops/files/cron.d/check_send_receive_time.
NAGIOS_BOT_HOST = EXTERNAL_HOST

# Use half of the available CPUs for data import purposes.
DEFAULT_DATA_EXPORT_IMPORT_PARALLELISM = (len(os.sched_getaffinity(0)) // 2) or 1

# How long after the last upgrade to nag users that the server needs
# to be upgraded because of likely security releases in the meantime.
# Default is 18 months, constructed as 12 months before someone should
# upgrade, plus 6 months for the system administrator to get around to it.
SERVER_UPGRADE_NAG_DEADLINE_DAYS = 30 * 18

# How long servers have to respond to outgoing webhook requests
OUTGOING_WEBHOOK_TIMEOUT_SECONDS = 10

# Maximum length of message content allowed.
# Any message content exceeding this limit will be truncated.
# See: `_internal_prep_message` function in zerver/actions/message_send.py.
MAX_MESSAGE_LENGTH = 10000

# The maximum number of drafts to send in the response to /register.
# More drafts, should they exist for some crazy reason, could be
# fetched in a separate request.
MAX_DRAFTS_IN_REGISTER_RESPONSE = 1000

# How long before a client should assume that another client sending
# typing notifications has gone away and expire the active typing
# indicator.
TYPING_STARTED_EXPIRY_PERIOD_MILLISECONDS = 45000

# How long after a user has stopped interacting with the compose UI
# that a client should send a stop notification to the server.
TYPING_STOPPED_WAIT_PERIOD_MILLISECONDS = 12000

# How often a client should send start notifications to the server to
# indicate that the user is still interacting with the compose UI.
<<<<<<< HEAD
TYPING_STARTED_WAIT_PERIOD_MILLISECONDS = 10000

STAFF_SUBDOMAIN = "space"
=======
TYPING_STARTED_WAIT_PERIOD_MILLISECONDS = 30000

# The maximum number of subscribers for a stream to have typing
# notifications enabled. Default is set to avoid excessive Tornado
# load in large organizations.
MAX_STREAM_SIZE_FOR_TYPING_NOTIFICATIONS = 100

# Limiting guest access to other users via the
# can_access_all_users_group setting makes presence queries much more
# expensive. This can be a significant performance problem for
# installations with thousands of users with many guests limited in
# this way, pending further optimization of the relevant code paths.
CAN_ACCESS_ALL_USERS_GROUP_LIMITS_PRESENCE = False

# General expiry time for signed tokens we may generate
# in some places through the codebase.
SIGNED_ACCESS_TOKEN_VALIDITY_IN_SECONDS = 60
>>>>>>> 53f40133
<|MERGE_RESOLUTION|>--- conflicted
+++ resolved
@@ -603,11 +603,6 @@
 
 # How often a client should send start notifications to the server to
 # indicate that the user is still interacting with the compose UI.
-<<<<<<< HEAD
-TYPING_STARTED_WAIT_PERIOD_MILLISECONDS = 10000
-
-STAFF_SUBDOMAIN = "space"
-=======
 TYPING_STARTED_WAIT_PERIOD_MILLISECONDS = 30000
 
 # The maximum number of subscribers for a stream to have typing
@@ -624,5 +619,4 @@
 
 # General expiry time for signed tokens we may generate
 # in some places through the codebase.
-SIGNED_ACCESS_TOKEN_VALIDITY_IN_SECONDS = 60
->>>>>>> 53f40133
+SIGNED_ACCESS_TOKEN_VALIDITY_IN_SECONDS = 60