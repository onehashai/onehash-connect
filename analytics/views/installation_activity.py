from collections import defaultdict
from typing import Dict, Optional

from django.conf import settings
from django.db import connection
from django.http import HttpRequest, HttpResponse
from django.shortcuts import render
from django.template import loader
from django.utils.timezone import now as timezone_now
from markupsafe import Markup
from psycopg2.sql import SQL

from analytics.lib.counts import COUNT_STATS
from analytics.views.activity_common import (
    dictfetchall,
    fix_rows,
    format_date_for_activity_reports,
    get_query_data,
    make_table,
    realm_activity_link,
    realm_stats_link,
    realm_support_link,
    realm_url_link,
)
from analytics.views.support import get_plan_type_string
from zerver.decorator import require_server_admin
from zerver.lib.request import has_request_variables
from zerver.models import Realm, get_org_type_display_name

<<<<<<< HEAD
# if settings.BILLING_ENABLED:
#     from corporate.lib.stripe import (
#         estimate_annual_recurring_revenue_by_realm,
#         get_realms_to_default_discount_dict,
#     )
if settings.ONEHASH_BILLING_ENABLED:
    from onehash_corporate.lib.stripe import (
=======
if settings.BILLING_ENABLED:
    from corporate.lib.analytics import (
>>>>>>> 53f40133
        estimate_annual_recurring_revenue_by_realm,
        get_realms_with_default_discount_dict,
    )

def get_realm_day_counts() -> Dict[str, Dict[str, Markup]]:
    # To align with UTC days, we subtract an hour from end_time to
    # get the start_time, since the hour that starts at midnight was
    # on the previous day.
    query = SQL(
        """
        select
            r.string_id,
            (now()::date - (end_time - interval '1 hour')::date) age,
            coalesce(sum(value), 0) cnt
        from zerver_realm r
        join analytics_realmcount rc on r.id = rc.realm_id
        where
            property = 'messages_sent:is_bot:hour'
        and
            subgroup = 'false'
        and
            end_time > now()::date - interval '8 day' - interval '1 hour'
        group by
            r.string_id,
            age
    """
    )
    cursor = connection.cursor()
    cursor.execute(query)
    rows = dictfetchall(cursor)
    cursor.close()

    counts: Dict[str, Dict[int, int]] = defaultdict(dict)
    for row in rows:
        counts[row["string_id"]][row["age"]] = row["cnt"]

    def format_count(cnt: int, style: Optional[str] = None) -> Markup:
        if style is not None:
            good_bad = style
        elif cnt == min_cnt:
            good_bad = "bad"
        elif cnt == max_cnt:
            good_bad = "good"
        else:
            good_bad = "neutral"

        return Markup('<td class="number {good_bad}">{cnt}</td>').format(good_bad=good_bad, cnt=cnt)

    result = {}
    for string_id in counts:
        raw_cnts = [counts[string_id].get(age, 0) for age in range(8)]
        min_cnt = min(raw_cnts[1:])
        max_cnt = max(raw_cnts[1:])

        cnts = format_count(raw_cnts[0], "neutral") + Markup().join(map(format_count, raw_cnts[1:]))
        result[string_id] = dict(cnts=cnts)

    return result


def realm_summary_table() -> str:
    now = timezone_now()

    query = SQL(
        """
        SELECT
            realm.string_id,
            realm.date_created,
            realm.plan_type,
            realm.org_type,
            coalesce(wau_table.value, 0) wau_count,
            coalesce(dau_table.value, 0) dau_count,
            coalesce(user_count_table.value, 0) user_profile_count,
            coalesce(bot_count_table.value, 0) bot_count
        FROM
            zerver_realm as realm
            LEFT OUTER JOIN (
                SELECT
                    value _14day_active_humans,
                    realm_id
                from
                    analytics_realmcount
                WHERE
                    property = 'realm_active_humans::day'
                    AND end_time = %(realm_active_humans_end_time)s
            ) as _14day_active_humans_table ON realm.id = _14day_active_humans_table.realm_id
            LEFT OUTER JOIN (
                SELECT
                    value,
                    realm_id
                from
                    analytics_realmcount
                WHERE
                    property = '7day_actives::day'
                    AND end_time = %(seven_day_actives_end_time)s
            ) as wau_table ON realm.id = wau_table.realm_id
            LEFT OUTER JOIN (
                SELECT
                    value,
                    realm_id
                from
                    analytics_realmcount
                WHERE
                    property = '1day_actives::day'
                    AND end_time = %(one_day_actives_end_time)s
            ) as dau_table ON realm.id = dau_table.realm_id
            LEFT OUTER JOIN (
                SELECT
                    value,
                    realm_id
                from
                    analytics_realmcount
                WHERE
                    property = 'active_users_audit:is_bot:day'
                    AND subgroup = 'false'
                    AND end_time = %(active_users_audit_end_time)s
            ) as user_count_table ON realm.id = user_count_table.realm_id
            LEFT OUTER JOIN (
                SELECT
                    value,
                    realm_id
                from
                    analytics_realmcount
                WHERE
                    property = 'active_users_audit:is_bot:day'
                    AND subgroup = 'true'
                    AND end_time = %(active_users_audit_end_time)s
            ) as bot_count_table ON realm.id = bot_count_table.realm_id
        WHERE
            _14day_active_humans IS NOT NULL
            or realm.plan_type = 3
        ORDER BY
            dau_count DESC,
            string_id ASC
    """
    )

    cursor = connection.cursor()
    cursor.execute(
        query,
        {
            "realm_active_humans_end_time": COUNT_STATS[
                "realm_active_humans::day"
            ].last_successful_fill(),
            "seven_day_actives_end_time": COUNT_STATS["7day_actives::day"].last_successful_fill(),
            "one_day_actives_end_time": COUNT_STATS["1day_actives::day"].last_successful_fill(),
            "active_users_audit_end_time": COUNT_STATS[
                "active_users_audit:is_bot:day"
            ].last_successful_fill(),
        },
    )
    rows = dictfetchall(cursor)
    cursor.close()

    for row in rows:
        row["date_created_day"] = row["date_created"].strftime("%Y-%m-%d")
        row["age_days"] = int((now - row["date_created"]).total_seconds() / 86400)
        row["is_new"] = row["age_days"] < 12 * 7

    # get messages sent per day
    counts = get_realm_day_counts()
    for row in rows:
        try:
            row["history"] = counts[row["string_id"]]["cnts"]
        except Exception:
            row["history"] = ""

    # estimate annual subscription revenue
    total_arr = 0
    # if settings.BILLING_ENABLED:
    #     estimated_arrs = estimate_annual_recurring_revenue_by_realm()
    #     realms_to_default_discount = get_realms_to_default_discount_dict()

    #     for row in rows:
    #         row["plan_type_string"] = get_plan_name(row["plan_type"])

    #         string_id = row["string_id"]

    #         if string_id in estimated_arrs:
    #             row["arr"] = estimated_arrs[string_id]

    #         if row["plan_type"] in [Realm.PLAN_TYPE_STANDARD, Realm.PLAN_TYPE_PLUS]:
    #             row["effective_rate"] = 100 - int(realms_to_default_discount.get(string_id, 0))
    #         elif row["plan_type"] == Realm.PLAN_TYPE_STANDARD_FREE:
    #             row["effective_rate"] = 0
    #         elif (
    #             row["plan_type"] == Realm.PLAN_TYPE_LIMITED
    #             and string_id in realms_to_default_discount
    #         ):
    #             row["effective_rate"] = 100 - int(realms_to_default_discount[string_id])
    #         else:
    #             row["effective_rate"] = ""

    #     total_arr += sum(estimated_arrs.values())
    if settings.ONEHASH_BILLING_ENABLED:
        estimated_arrs = estimate_annual_recurring_revenue_by_realm()
        realms_with_default_discount = get_realms_with_default_discount_dict()

        for row in rows:
            row["plan_type_string"] = get_plan_type_string(row["plan_type"])

            string_id = row["string_id"]

            if string_id in estimated_arrs:
                row["arr"] = estimated_arrs[string_id]

            if row["plan_type"] in [Realm.PLAN_TYPE_STANDARD, Realm.PLAN_TYPE_PLUS]:
                row["effective_rate"] = 100 - int(realms_with_default_discount.get(string_id, 0))
            elif row["plan_type"] == Realm.PLAN_TYPE_STANDARD_FREE:
                row["effective_rate"] = 0
            elif (
                row["plan_type"] == Realm.PLAN_TYPE_LIMITED
                and string_id in realms_with_default_discount
            ):
                row["effective_rate"] = 100 - int(realms_with_default_discount[string_id])
            else:
                row["effective_rate"] = ""

        total_arr += sum(estimated_arrs.values())

    for row in rows:
        row["org_type_string"] = get_org_type_display_name(row["org_type"])

    # formatting
    for row in rows:
        row["realm_url"] = realm_url_link(row["string_id"])
        row["stats_link"] = realm_stats_link(row["string_id"])
        row["support_link"] = realm_support_link(row["string_id"])
        row["string_id"] = realm_activity_link(row["string_id"])

    # Count active sites
    num_active_sites = sum(row["dau_count"] >= 5 for row in rows)

    # create totals
    total_dau_count = 0
    total_user_profile_count = 0
    total_bot_count = 0
    total_wau_count = 0
    for row in rows:
        total_dau_count += int(row["dau_count"])
        total_user_profile_count += int(row["user_profile_count"])
        total_bot_count += int(row["bot_count"])
        total_wau_count += int(row["wau_count"])

    total_row = dict(
        string_id="Total",
        plan_type_string="",
        org_type_string="",
        effective_rate="",
        arr=total_arr,
        realm_url="",
        stats_link="",
        support_link="",
        date_created_day="",
        dau_count=total_dau_count,
        user_profile_count=total_user_profile_count,
        bot_count=total_bot_count,
        wau_count=total_wau_count,
    )

    rows.insert(0, total_row)

    content = loader.render_to_string(
        "analytics/realm_summary_table.html",
        dict(
            rows=rows,
            num_active_sites=num_active_sites,
            utctime=now.strftime("%Y-%m-%d %H:%M %Z"),
            # billing_enabled=settings.BILLING_ENABLED,
            billing_enabled=settings.ONEHASH_BILLING_ENABLED,

        ),
    )
    return content


@require_server_admin
@has_request_variables
def get_installation_activity(request: HttpRequest) -> HttpResponse:
    content: str = realm_summary_table()
    title = "Installation activity"

    return render(
        request,
        "analytics/activity_details_template.html",
        context=dict(data=content, title=title, is_home=True),
    )


@require_server_admin
def get_integrations_activity(request: HttpRequest) -> HttpResponse:
    title = "Integrations by client"

    query = SQL(
        """
        select
            case
                when query like '%%external%%' then split_part(query, '/', 5)
                else client.name
            end client_name,
            realm.string_id,
            sum(count) as hits,
            max(last_visit) as last_time
        from zerver_useractivity ua
        join zerver_client client on client.id = ua.client_id
        join zerver_userprofile up on up.id = ua.user_profile_id
        join zerver_realm realm on realm.id = up.realm_id
        where
            (query in ('send_message_backend', '/api/v1/send_message')
            and client.name not in ('Android', 'ZulipiOS')
            and client.name not like 'test: Zulip%%'
            )
        or
            query like '%%external%%'
        group by client_name, string_id
        having max(last_visit) > now() - interval '2 week'
        order by client_name, string_id
    """
    )

    cols = [
        "Client",
        "Realm",
        "Hits",
        "Last time",
    ]

    rows = get_query_data(query)
    for i, col in enumerate(cols):
        if col == "Realm":
            fix_rows(rows, i, realm_activity_link)
        elif col == "Last time":
            fix_rows(rows, i, format_date_for_activity_reports)

    content = make_table(title, cols, rows)
    return render(
        request,
        "analytics/activity_details_template.html",
        context=dict(
            data=content,
            title=title,
            is_home=False,
        ),
    )<|MERGE_RESOLUTION|>--- conflicted
+++ resolved
@@ -25,9 +25,9 @@
 from analytics.views.support import get_plan_type_string
 from zerver.decorator import require_server_admin
 from zerver.lib.request import has_request_variables
-from zerver.models import Realm, get_org_type_display_name
-
-<<<<<<< HEAD
+from zerver.lib.timestamp import timestamp_to_datetime
+from zerver.models import Realm, UserActivityInterval, get_org_type_display_name
+
 # if settings.BILLING_ENABLED:
 #     from corporate.lib.stripe import (
 #         estimate_annual_recurring_revenue_by_realm,
@@ -35,10 +35,6 @@
 #     )
 if settings.ONEHASH_BILLING_ENABLED:
     from onehash_corporate.lib.stripe import (
-=======
-if settings.BILLING_ENABLED:
-    from corporate.lib.analytics import (
->>>>>>> 53f40133
         estimate_annual_recurring_revenue_by_realm,
         get_realms_with_default_discount_dict,
     )
