--- conflicted
+++ resolved
@@ -50,78 +50,42 @@
     from zilencer.lib.remote_counts import MissingDataError, compute_max_monthly_messages
     from zilencer.models import RemoteRealm, RemoteZulipServer
 
-<<<<<<< HEAD
 # if settings.BILLING_ENABLED:
-#     from corporate.lib.stripe import approve_sponsorship as do_approve_sponsorship
 #     from corporate.lib.stripe import (
-#         attach_discount_to_realm,
-#         downgrade_at_the_end_of_billing_cycle,
-#         downgrade_now_without_creating_additional_invoices,
-#         get_discount_for_realm,
-#         get_latest_seat_count,
-#         make_end_of_cycle_updates_if_needed,
-#         switch_realm_from_standard_to_plus_plan,
-#         update_billing_method_of_current_plan,
-#         update_sponsorship_status,
-#         void_all_open_invoices,
+#         RealmBillingSession,
+#         RemoteRealmBillingSession,
+#         RemoteServerBillingSession,
+#         SupportType,
+#         SupportViewRequest,
 #     )
-#     from corporate.models import (
-#         Customer,
-#         CustomerPlan,
-#         get_current_plan_by_realm,
-#         get_customer_by_realm,
+#     from corporate.lib.support import (
+#         PlanData,
+#         SupportData,
+#         get_current_plan_data_for_support_view,
+#         get_customer_discount_for_support_view,
+#         get_data_for_support_view,
 #     )
+#     from corporate.models import CustomerPlan
 if settings.ONEHASH_BILLING_ENABLED:
-    from onehash_corporate.lib.stripe import approve_sponsorship as do_approve_sponsorship
     from onehash_corporate.lib.stripe import (
-        attach_discount_to_realm,
-        downgrade_at_the_end_of_billing_cycle,
-        downgrade_now_without_creating_additional_invoices,
-        get_discount_for_realm,
-        get_latest_seat_count,
-        make_end_of_cycle_updates_if_needed,
-        switch_realm_from_standard_to_plus_plan,
-        update_billing_method_of_current_plan,
-        update_sponsorship_status,
-        void_all_open_invoices,
-    )
-    from onehash_corporate.models import (
-        Customers,
-        CustomerPlans,
-        get_current_plan_by_realm,
-        get_customer_by_realm,
-=======
-if settings.BILLING_ENABLED:
-    from corporate.lib.stripe import (
         RealmBillingSession,
         RemoteRealmBillingSession,
         RemoteServerBillingSession,
         SupportType,
         SupportViewRequest,
     )
-    from corporate.lib.support import (
+    from onehash_corporate.lib.support import (
         PlanData,
         SupportData,
         get_current_plan_data_for_support_view,
         get_customer_discount_for_support_view,
         get_data_for_support_view,
->>>>>>> 53f40133
     )
     from corporate.models import CustomerPlan
 
 
 def get_plan_type_string(plan_type: int) -> str:
     return {
-<<<<<<< HEAD
-        Realm.PLAN_TYPE_SELF_HOSTED: "self-hosted",
-        Realm.PLAN_TYPE_LIMITED: "limited",
-        Realm.PLAN_TYPE_STANDARD: "standard",
-        Realm.PLAN_TYPE_STANDARD_FREE: "open source",
-        Realm.PLAN_TYPE_PLUS: "plus",
-        # OneHash realm plans
-        Realm.PLAN_TYPE_ONEHASH_FREE: "free",
-        Realm.PLAN_TYPE_ONEHASH_STANDARD: "standard",
-=======
         Realm.PLAN_TYPE_SELF_HOSTED: "Self-hosted",
         Realm.PLAN_TYPE_LIMITED: "Limited",
         Realm.PLAN_TYPE_STANDARD: "Standard",
@@ -134,7 +98,9 @@
         RemoteZulipServer.PLAN_TYPE_COMMUNITY: "Community",
         RemoteZulipServer.PLAN_TYPE_BUSINESS: "Business",
         RemoteZulipServer.PLAN_TYPE_ENTERPRISE: "Enterprise",
->>>>>>> 53f40133
+         # OneHash realm plans
+        Realm.PLAN_TYPE_ONEHASH_FREE: "Free",
+        Realm.PLAN_TYPE_ONEHASH_STANDARD: "Standard",
     }[plan_type]
 
 
@@ -201,17 +167,6 @@
 ]
 
 
-<<<<<<< HEAD
-@dataclass
-class PlanData:
-    customer: Optional["Customers"] = None
-    current_plan: Optional["CustomerPlans"] = None
-    licenses: Optional[int] = None
-    licenses_used: Optional[int] = None
-
-
-=======
->>>>>>> 53f40133
 @require_server_admin
 @has_request_variables
 def support(
@@ -240,121 +195,9 @@
         context["success_message"] = request.session["success_message"]
         del request.session["success_message"]
 
-<<<<<<< HEAD
-    # if settings.BILLING_ENABLED and request.method == "POST":
-    #     # We check that request.POST only has two keys in it: The
-    #     # realm_id and a field to change.
-    #     keys = set(request.POST.keys())
-    #     if "csrfmiddlewaretoken" in keys:
-    #         keys.remove("csrfmiddlewaretoken")
-    #     if len(keys) != 2:
-    #         raise JsonableError(_("Invalid parameters"))
-
-    #     assert realm_id is not None
-    #     realm = Realm.objects.get(id=realm_id)
-
-    #     acting_user = request.user
-    #     assert isinstance(acting_user, UserProfile)
-    #     if plan_type is not None:
-    #         current_plan_type = realm.plan_type
-    #         do_change_realm_plan_type(realm, plan_type, acting_user=acting_user)
-    #         msg = f"Plan type of {realm.string_id} changed from {get_plan_name(current_plan_type)} to {get_plan_name(plan_type)} "
-    #         context["success_message"] = msg
-    #     elif org_type is not None:
-    #         current_realm_type = realm.org_type
-    #         do_change_realm_org_type(realm, org_type, acting_user=acting_user)
-    #         msg = f"Org type of {realm.string_id} changed from {get_org_type_display_name(current_realm_type)} to {get_org_type_display_name(org_type)} "
-    #         context["success_message"] = msg
-    #     elif discount is not None:
-    #         current_discount = get_discount_for_realm(realm) or 0
-    #         attach_discount_to_realm(realm, discount, acting_user=acting_user)
-    #         context[
-    #             "success_message"
-    #         ] = f"Discount of {realm.string_id} changed to {discount}% from {current_discount}%."
-    #     elif new_subdomain is not None:
-    #         old_subdomain = realm.string_id
-    #         try:
-    #             check_subdomain_available(new_subdomain)
-    #         except ValidationError as error:
-    #             context["error_message"] = error.message
-    #         else:
-    #             do_change_realm_subdomain(realm, new_subdomain, acting_user=acting_user)
-    #             request.session[
-    #                 "success_message"
-    #             ] = f"Subdomain changed from {old_subdomain} to {new_subdomain}"
-    #             return HttpResponseRedirect(
-    #                 reverse("support") + "?" + urlencode({"q": new_subdomain})
-    #             )
-    #     elif status is not None:
-    #         if status == "active":
-    #             do_send_realm_reactivation_email(realm, acting_user=acting_user)
-    #             context[
-    #                 "success_message"
-    #             ] = f"Realm reactivation email sent to admins of {realm.string_id}."
-    #         elif status == "deactivated":
-    #             do_deactivate_realm(realm, acting_user=acting_user)
-    #             context["success_message"] = f"{realm.string_id} deactivated."
-    #     elif billing_method is not None:
-    #         if billing_method == "send_invoice":
-    #             update_billing_method_of_current_plan(
-    #                 realm, charge_automatically=False, acting_user=acting_user
-    #             )
-    #             context[
-    #                 "success_message"
-    #             ] = f"Billing method of {realm.string_id} updated to pay by invoice."
-    #         elif billing_method == "charge_automatically":
-    #             update_billing_method_of_current_plan(
-    #                 realm, charge_automatically=True, acting_user=acting_user
-    #             )
-    #             context[
-    #                 "success_message"
-    #             ] = f"Billing method of {realm.string_id} updated to charge automatically."
-    #     elif sponsorship_pending is not None:
-    #         if sponsorship_pending:
-    #             update_sponsorship_status(realm, True, acting_user=acting_user)
-    #             context["success_message"] = f"{realm.string_id} marked as pending sponsorship."
-    #         else:
-    #             update_sponsorship_status(realm, False, acting_user=acting_user)
-    #             context["success_message"] = f"{realm.string_id} is no longer pending sponsorship."
-    #     elif approve_sponsorship:
-    #         do_approve_sponsorship(realm, acting_user=acting_user)
-    #         context["success_message"] = f"Sponsorship approved for {realm.string_id}"
-    #     elif modify_plan is not None:
-    #         if modify_plan == "downgrade_at_billing_cycle_end":
-    #             downgrade_at_the_end_of_billing_cycle(realm)
-    #             context[
-    #                 "success_message"
-    #             ] = f"{realm.string_id} marked for downgrade at the end of billing cycle"
-    #         elif modify_plan == "downgrade_now_without_additional_licenses":
-    #             downgrade_now_without_creating_additional_invoices(realm)
-    #             context[
-    #                 "success_message"
-    #             ] = f"{realm.string_id} downgraded without creating additional invoices"
-    #         elif modify_plan == "downgrade_now_void_open_invoices":
-    #             downgrade_now_without_creating_additional_invoices(realm)
-    #             voided_invoices_count = void_all_open_invoices(realm)
-    #             context[
-    #                 "success_message"
-    #             ] = f"{realm.string_id} downgraded and voided {voided_invoices_count} open invoices"
-    #         elif modify_plan == "upgrade_to_plus":
-    #             switch_realm_from_standard_to_plus_plan(realm)
-    #             context["success_message"] = f"{realm.string_id} upgraded to Plus"
-    #     elif scrub_realm:
-    #         do_scrub_realm(realm, acting_user=acting_user)
-    #         context["success_message"] = f"{realm.string_id} scrubbed."
-    #     elif delete_user_by_id:
-    #         user_profile_for_deletion = get_user_profile_by_id(delete_user_by_id)
-    #         user_email = user_profile_for_deletion.delivery_email
-    #         assert user_profile_for_deletion.realm == realm
-    #         do_delete_user_preserving_messages(user_profile_for_deletion)
-    #         context["success_message"] = f"{user_email} in {realm.subdomain} deleted."
-    
-    if settings.ONEHASH_BILLING_ENABLED and request.method == "POST":
-=======
     acting_user = request.user
     assert isinstance(acting_user, UserProfile)
-    if settings.BILLING_ENABLED and request.method == "POST":
->>>>>>> 53f40133
+    if settings.ONEHASH_BILLING_ENABLED and request.method == "POST":
         # We check that request.POST only has two keys in it: The
         # realm_id and a field to change.
         keys = set(request.POST.keys())
